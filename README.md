--- conflicted
+++ resolved
@@ -1,372 +1,264 @@
-<<<<<<< HEAD
-## 🌟 Build large features and entire projects with AI.
-
-🔮 Plandex is an open source, terminal-based AI programming engine with long-running agents, automatic file updates, versioning, branches, and diff review.
-
-🔄 It enables a tight feedback loop between programmer and AI.
-
-💪 It helps you churn through your backlog, work with unfamiliar technologies, get unstuck, and spend less time on tedious tasks.
-
-🧠 Plandex relies on the OpenAI API and requires an `OPENAI_API_KEY` environment variable. Support for Open Source models, Google Gemini, and Anthropic Claude is coming soon.
-
-✅ Plandex supports Mac, Linux, and Windows (Windows supported via [Git bash](https://gitforwindows.org) or [WSL](https://learn.microsoft.com/en-us/windows/wsl/about)). It runs from a single binary with no dependencies.
-
-## Install 📥
-
-curl -s https://plandex.ai/install.sh | bash
-
-## Get started 🚀
-
-```
-export OPENAI_API_KEY=...
-plandex new
-```
-
-You can also use the `pdx` alias instead of `plandex` if you like:
-=======
-<h1 align="center">
- <a href="https://plandex.ai">
-  <picture>
-    <source media="(prefers-color-scheme: dark)" srcset="images/plandex-logo-dark.png"/>
-    <source media="(prefers-color-scheme: light)" srcset="images/plandex-logo-light.png"/>
-    <img width="400" src="images/plandex-logo-dark-bg.png"/>
- </a>
- <br />
-</h1>
-<br />
-
-<div align="center">
-
-<p align="center">
-  <!-- Call to Action Links -->
-  <a href="#install">
-    <b>30-Second Install</b>
-  </a>
-   · 
-  <!-- <a href="https://plandex.ai">
-    <b>Website</b>
-  </a>
-   ·  -->
-  <a href="https://docs.plandex.ai/">
-    <b>Docs</b>
-  </a>
-   · 
-  <a href="#more-examples-">
-    <b>Examples</b>
-  </a>
-   · 
-  <a href="https://docs.plandex.ai/hosting/self-hosting">
-    <b>Self-Hosting</b>
-  </a>
-   <!-- · 
-  <a href="./guides/DEVELOPMENT.md">
-    <b>Development</b>
-  </a> -->
-  <!--  · 
-  <a href="https://discord.gg/plandex-ai">
-    <b>Discord</b>
-  </a>  
-   · 
-  <a href="#weekly-office-hours-">
-    <b>Office Hours</b>
-  </a>  
-  -->
-</p>
-
-<br>
-
-[![Discord Follow](https://dcbadge.vercel.app/api/server/plandex-ai?style=flat)](https://discord.gg/plandex-ai)
-[![GitHub Repo stars](https://img.shields.io/github/stars/plandex-ai/plandex?style=social)](https://github.com/plandex-ai/plandex)
-[![Twitter Follow](https://img.shields.io/twitter/follow/PlandexAI?style=social)](https://twitter.com/PlandexAI)
-
-</div>
-
-<p align="center">
-  <!-- Badges -->
-<a href="https://github.com/plandex-ai/plandex/pulls"><img src="https://img.shields.io/badge/PRs-welcome-brightgreen.svg" alt="PRs Welcome" /></a> <a href="https://github.com/plandex-ai/plandex/releases?q=cli"><img src="https://img.shields.io/github/v/release/plandex-ai/plandex?filter=cli*" alt="Release" /></a>
-<a href="https://github.com/plandex-ai/plandex/releases?q=server"><img src="https://img.shields.io/github/v/release/plandex-ai/plandex?filter=server*" alt="Release" /></a>
-
-  <!-- <a href="https://github.com/your_username/your_project/issues">
-    <img src="https://img.shields.io/github/issues-closed/your_username/your_project.svg" alt="Issues Closed" />
-  </a> -->
-
-</p>
-
-<br />
-
-<div align="center">
-<a href="https://trendshift.io/repositories/8994" target="_blank"><img src="https://trendshift.io/api/badge/repositories/8994" alt="plandex-ai%2Fplandex | Trendshift" style="width: 250px; height: 55px;" width="250" height="55"/></a>
-</div>
-
-<br>
-
-<h3 align="center">AI driven development in your terminal.<br/>Build entire features and apps with a robust workflow.</h3>
-
-<br/>
-<br/>
-
-<!-- Vimeo link is nicer on mobile than embedded video... downside is it navigates to vimeo in same tab (no way to add target=_blank) -->
-<!-- https://github.com/plandex-ai/plandex/assets/545350/c2ee3bcd-1512-493f-bdd5-e3a4ca534a36 -->
-
-<a href="https://player.vimeo.com/video/926634577">
-  <img src="images/plandex-intro-vimeo.png" alt="Plandex intro video" width="100%"/>
-</a>
-
-<br/>
-<br/>
-
-## More examples  🎥
-
-<h4>👉  <a href="https://www.youtube.com/watch?v=0ULjQx25S_Y">Building Pong in C/OpenGL with GPT-4o and Plandex</a></h4>
-
-<h4>👉  <a href="https://www.youtube.com/watch?v=rnlepfh7TN4">Fixing a tricky real-world bug in 5 minutes with Claude Opus 3 and Plandex</a></h4>
-
-<br/>
-
-## Learn more about Plandex  🧐
-
-- [Overview](#overview-)
-- [Install](#install)
-- [Get started](#get-started-)
-- [Docs](https://docs.plandex.ai/)
-- [Build complex software](#build-complex-software-with-llms-)
-- [Why Plandex?](#why-plandex-)
-- [Roadmap](#roadmap-%EF%B8%8F)
-- [Discussion and discord](#discussion-and-discord-)
-- [Contributors](#contributors-)
-<br/>
-
-## Overview  📚
-
-<p>Churn through your backlog, work with unfamiliar technologies, get unstuck, and <strong>spend less time on the boring stuff.</strong></p>
-
-<p>Plandex is a <strong>reliable and developer-friendly</strong> AI coding agent in your terminal. It can plan out and complete <strong>large tasks</strong> that span many files and steps.</p>
- 
-<p>Designed for <strong>real-world use-cases</strong>, Plandex can help you build a new app quickly, add new features to an existing codebase, write tests and scripts, understand code, and fix bugs. </p>
-
-<br/>
-
-## Install  📥
-
-```bash
-curl -sL https://plandex.ai/install.sh | bash
-```
-
-**Note:** Windows is supported via [WSL](https://learn.microsoft.com/en-us/windows/wsl/install). Plandex only works correctly on Windows in the WSL shell. It doesn't work in the Windows CMD prompt or PowerShell.
->>>>>>> 64ea28d4
-
-[More installation options.](https://docs.plandex.ai/install)
-
-<<<<<<< HEAD
-After any plandex command is run, additional commands that could make sense to run next will be suggested.
-
-To see all available commands:
-=======
-<br/>
-
-## Get started  🚀
->>>>>>> 64ea28d4
-
-Plandex uses OpenAI by default. If you don't have an OpenAI account, first [sign up here.](https://platform.openai.com/signup)
-
-<<<<<<< HEAD
-For help on any command:
-=======
-Then [generate an API key here](https://platform.openai.com/account/api-keys) and `export` it.
->>>>>>> 64ea28d4
-
-```bash
-export OPENAI_API_KEY=...
-```
-<<<<<<< HEAD
-plandex [command] --help
-```
-
-## Why Plandex? 🤔
-
-- 🏗️ Go beyond autocomplete to build complex functionality with AI.
-- 🚫 Stop the mouse-centered, copy-pasting madness of coding with ChatGPT.
-- 📑 Manage context efficiently in the terminal—load entire directories recursively or multiple files with glob patterns.
-- ⚡️ Ensure AI models always have the latest versions of files in context.
-- 🚧 Experiment, revise, and review in a protected sandbox before applying changes.
-- ⏪ Rewind and retry as needed with baked-in version control.
-- 🌱 Explore multiple approaches with branches.
-- 🏎️ Run tasks in the background or work on multiple tasks in parallel.
-- 🌡️ Try different models and model settings.
-
-## License 📜
-
-Plandex is open source under the MIT License.
-
-## Plandex Cloud ☁️
-
-Plandex Cloud is the easiest and most reliable way to use Plandex. You'll be prompted to start an anonymous trial (no email required) when you create your first plan with `plandex new`. Trial accounts are limited to 10 plans and 10 replies per plan. You can upgrade to a full account with your name and email.
-
-Plandex Cloud accounts are free for now. In the future, there will be a monthly fee comparable to other popular AI tools.
-
-## Self-hosting 🏠
-
-[Read about self-hosting Plandex here.](./HOSTING.md)
-=======
-
-
-Now `cd` into your **project's directory.** Make a new directory first with `mkdir your-project-dir` if you're starting on a new project.
-
-```bash
-cd your-project-dir
-```
-
-
-Then **start your first plan** with `plandex new`.
-
-```bash
-plandex new
-```
-
-
-Load any relevant files, directories, directory layouts, urls, or images **into the LLM's context** with `plandex load`.
-
-```bash
-plandex load some-file.ts another-file.ts
-plandex load src/components -r # load a whole directory
-plandex load src --tree # load a directory layout (file names only)
-plandex load src/**/*.ts # load files matching a glob pattern
-plandex load https://raw.githubusercontent.com/plandex-ai/plandex/main/README.md # load the text content of a url
-plandex load images/mockup.png # load an image
-```
-
-
-Now **send your prompt.** You can pass it in as a file:
-
-```bash
-plandex tell -f prompt.txt
-```
-
->>>>>>> 64ea28d4
-
-Write it in vim:
-
-<<<<<<< HEAD
-Plandex follows best practices for network and data security. [Read more here.](./SECURITY.md)
-=======
-```bash
-plandex tell # tell with no arguments opens vim so you can write your prompt there
-```
-
-
-Or pass it inline (use enter for line breaks):
-
-```bash
-plandex tell "add a new line chart showing the number of foobars over time to components/charts.tsx"
-```
-
-Plandex will make a plan for your task and then implement that plan in code. **The changes won't yet be applied to your project files.** Instead, they'll accumulate in Plandex's sandbox.
-
-To learn about reviewing changes, iterating on the plan, and applying changes to your project, **[continue with the full quickstart.](https://docs.plandex.ai/quick-start#review-the-changes)**
-
-<br/>
-
-## Docs  🛠️
->>>>>>> 64ea28d4
-
-### [👉  Full documentation.](https://docs.plandex.ai/)
-
-<<<<<<< HEAD
-[Read about Plandex's privacy and data retention policies here.](./PRIVACY.md)
-=======
-
-<br/>
-
-## Build complex software with LLMs  🌟
-
-⚡️  Changes are accumulated in a protected sandbox so that you can review them before automatically applying them to your project files. Built-in version control allows you to easily go backwards and try a different approach. Branches allow you to try multiple approaches and compare the results.
->>>>>>> 64ea28d4
-
-📑  Manage context efficiently in the terminal. Easily add files or entire directories to context, and keep them updated automatically as you work so that models always have the latest state of your project.
-
-<<<<<<< HEAD
-- 🧠 Support for Open Source models, Google Gemini, and Anthropic Claude in addition to OpenAI
-- 🤝 Plan sharing and team collaboration
-- 🖼️ Support for GPT4-Vision and other multi-modal models—add images and screenshots to context
-- 💻 VSCode extension
-- 🔌 Github integration
-- 🌐 Web dashboard and GUI
-=======
-🧠  By default, Plandex relies on the OpenAI API and requires an `OPENAI_API_KEY` environment variable. You can also use it with a wide range of other models, including Anthropic Claude, Google Gemini, Mixtral, Llama and many more via OpenRouter.ai, Together.ai, or any other OpenAI-compatible provider.
->>>>>>> 64ea28d4
-
-✅  Plandex supports Mac, Linux, FreeBSD, and Windows. It runs from a single binary with no dependencies.
-
-<br/>
-
-## Why Plandex?  🤔
-
-🏗️  Go beyond autocomplete to build complex functionality with AI.<br>
-🚫  Stop the mouse-centered, copy-pasting madness of coding with ChatGPT.<br>
-⚡️  Ensure the model always has the latest versions of files in context.<br>
-🪙  Retain granular control over what's in the model's context and how many tokens you're using.<br>
-⏪  Rewind, iterate, and retry as needed until you get your prompt just right.<br>
-🌱  Explore multiple approaches with branches.<br>
-🔀  Run tasks in the background or work on multiple tasks in parallel.<br>
-🎛️  Try different models and temperatures, then compare results.<br>
-
-<br/>
-
-## Roadmap  🗺️
-
-🧠  Support for open source models, Google Gemini, and Anthropic Claude in addition to OpenAI  ✅ released<br>
-🖼️  Support for multi-modal models—add images and screenshots to context ✅ released<br>
-🤝  Plan sharing and team collaboration<br>
-🖥️  VSCode and JetBrains extensions<br>
-📦  Community plugins and modules<br>
-🔌  Github integration<br>
-🌐  Web dashboard and GUI<br>
-🔐  SOC2 compliance<br>
-🛩️  Fine-tuned models<br>
-
-This list will grow and be prioritized based on your feedback.
-
-<<<<<<< HEAD
-- [Aider](https://github.com/paul-gauthier/aider)
-- [Mentat](https://github.com/AbanteAI/mentat)
-- [Pythagora Gpt-pilot](https://github.com/Pythagora-io/gpt-pilot)
-- [Sourcegraph Cody](https://github.com/sourcegraph/cody)
-- [Continue.dev](https://github.com/continuedev/continue)
-- [Sweep.dev](https://github.com/sweepai/sweep)
-- [Cursor](https://github.com/getcursor/cursor)
-- [Github Copilot](https://github.com/features/copilot)
-- [Replit Ghostwriter](https://replit.com/ai)
-- [Grimoire](https://chat.openai.com/g/g-n7Rs0IK86-grimoire)
-=======
-<br/>
->>>>>>> 64ea28d4
-
-## Discussion and discord  💬
-
-<<<<<<< HEAD
-Hi, I'm Dane. I've been building and launching software products for 17 years. I went through YCombinator in winter 2018 with my devops security company, [EnvKey](https://envkey.com), which I continue to run today. I'm fascinated by LLMs and their potential to transform the practice of software development.
-
-I live with my wife and 4 year old daughter on the SF peninsula in California. I grew up in the Finger Lakes region of upstate New York. I like reading fiction, listening to podcasts, fitness, and surfing. I started Brazilian Jiu-Jitsu recently and am pretty absorbed with that these days as well.
-=======
-Speaking of feedback, feel free to give yours, ask questions, report a bug, or just hang out:
-
-- [Discord](https://discord.gg/plandex-ai)
-- [Discussions](https://github.com/plandex-ai/plandex/discussions)
-- [Issues](https://github.com/plandex-ai/plandex/issues)
->>>>>>> 64ea28d4
-
-<br/>
-
-<<<<<<< HEAD
-I'm looking for a technical co-founder or two with experience in some combination of Golang|Devops|TypeScript|AI to help me get Plandex off the ground as an open source project, a product, and a fun, WFH-friendly company. If you're interested, please reach out or jump in and start contributing.
-=======
-## Contributors  👥
->>>>>>> 64ea28d4
-
-⭐️  Please star, fork, explore, and contribute to Plandex. There's a lot of work to do and so much that can be improved.
-
-Work on tests, evals, prompts, and bug fixes is especially appreciated.
-
-[Here's an overview on setting up a development environment.](https://docs.plandex.ai/development)
-
-
+<h1 align="center">
+ <a href="https://plandex.ai">
+  <picture>
+    <source media="(prefers-color-scheme: dark)" srcset="images/plandex-logo-dark.png"/>
+    <source media="(prefers-color-scheme: light)" srcset="images/plandex-logo-light.png"/>
+    <img width="400" src="images/plandex-logo-dark-bg.png"/>
+ </a>
+ <br />
+</h1>
+<br />
+
+<div align="center">
+
+<p align="center">
+  <!-- Call to Action Links -->
+  <a href="#install">
+    <b>30-Second Install</b>
+  </a>
+   · 
+  <!-- <a href="https://plandex.ai">
+    <b>Website</b>
+  </a>
+   ·  -->
+  <a href="https://docs.plandex.ai/">
+    <b>Docs</b>
+  </a>
+   · 
+  <a href="#more-examples-">
+    <b>Examples</b>
+  </a>
+   · 
+  <a href="https://docs.plandex.ai/hosting/self-hosting">
+    <b>Self-Hosting</b>
+  </a>
+   <!-- · 
+  <a href="./guides/DEVELOPMENT.md">
+    <b>Development</b>
+  </a> -->
+  <!--  · 
+  <a href="https://discord.gg/plandex-ai">
+    <b>Discord</b>
+  </a>  
+   · 
+  <a href="#weekly-office-hours-">
+    <b>Office Hours</b>
+  </a>  
+  -->
+</p>
+
+<br>
+
+[![Discord Follow](https://dcbadge.vercel.app/api/server/plandex-ai?style=flat)](https://discord.gg/plandex-ai)
+[![GitHub Repo stars](https://img.shields.io/github/stars/plandex-ai/plandex?style=social)](https://github.com/plandex-ai/plandex)
+[![Twitter Follow](https://img.shields.io/twitter/follow/PlandexAI?style=social)](https://twitter.com/PlandexAI)
+
+</div>
+
+<p align="center">
+  <!-- Badges -->
+<a href="https://github.com/plandex-ai/plandex/pulls"><img src="https://img.shields.io/badge/PRs-welcome-brightgreen.svg" alt="PRs Welcome" /></a> <a href="https://github.com/plandex-ai/plandex/releases?q=cli"><img src="https://img.shields.io/github/v/release/plandex-ai/plandex?filter=cli*" alt="Release" /></a>
+<a href="https://github.com/plandex-ai/plandex/releases?q=server"><img src="https://img.shields.io/github/v/release/plandex-ai/plandex?filter=server*" alt="Release" /></a>
+
+  <!-- <a href="https://github.com/your_username/your_project/issues">
+    <img src="https://img.shields.io/github/issues-closed/your_username/your_project.svg" alt="Issues Closed" />
+  </a> -->
+
+</p>
+
+<br />
+
+<div align="center">
+<a href="https://trendshift.io/repositories/8994" target="_blank"><img src="https://trendshift.io/api/badge/repositories/8994" alt="plandex-ai%2Fplandex | Trendshift" style="width: 250px; height: 55px;" width="250" height="55"/></a>
+</div>
+
+<br>
+
+<h3 align="center">AI driven development in your terminal.<br/>Build entire features and apps with a robust workflow.</h3>
+
+<br/>
+<br/>
+
+<!-- Vimeo link is nicer on mobile than embedded video... downside is it navigates to vimeo in same tab (no way to add target=_blank) -->
+<!-- https://github.com/plandex-ai/plandex/assets/545350/c2ee3bcd-1512-493f-bdd5-e3a4ca534a36 -->
+
+<a href="https://player.vimeo.com/video/926634577">
+  <img src="images/plandex-intro-vimeo.png" alt="Plandex intro video" width="100%"/>
+</a>
+
+<br/>
+<br/>
+
+## More examples  🎥
+
+<h4>👉  <a href="https://www.youtube.com/watch?v=0ULjQx25S_Y">Building Pong in C/OpenGL with GPT-4o and Plandex</a></h4>
+
+<h4>👉  <a href="https://www.youtube.com/watch?v=rnlepfh7TN4">Fixing a tricky real-world bug in 5 minutes with Claude Opus 3 and Plandex</a></h4>
+
+<br/>
+
+## Learn more about Plandex  🧐
+
+- [Overview](#overview-)
+- [Install](#install)
+- [Get started](#get-started-)
+- [Docs](https://docs.plandex.ai/)
+- [Build complex software](#build-complex-software-with-llms-)
+- [Why Plandex?](#why-plandex-)
+- [Roadmap](#roadmap-%EF%B8%8F)
+- [Discussion and discord](#discussion-and-discord-)
+- [Contributors](#contributors-)
+<br/>
+
+## Overview  📚
+
+<p>Churn through your backlog, work with unfamiliar technologies, get unstuck, and <strong>spend less time on the boring stuff.</strong></p>
+
+<p>Plandex is a <strong>reliable and developer-friendly</strong> AI coding agent in your terminal. It can plan out and complete <strong>large tasks</strong> that span many files and steps.</p>
+ 
+<p>Designed for <strong>real-world use-cases</strong>, Plandex can help you build a new app quickly, add new features to an existing codebase, write tests and scripts, understand code, and fix bugs. </p>
+
+<br/>
+
+## Install  📥
+
+```bash
+curl -sL https://plandex.ai/install.sh | bash
+```
+
+**Note:** Windows is supported via [WSL](https://learn.microsoft.com/en-us/windows/wsl/install). Plandex only works correctly on Windows in the WSL shell. It doesn't work in the Windows CMD prompt or PowerShell.
+
+[More installation options.](https://docs.plandex.ai/install)
+
+<br/>
+
+## Get started  🚀
+
+Plandex uses OpenAI by default. If you don't have an OpenAI account, first [sign up here.](https://platform.openai.com/signup)
+
+Then [generate an API key here](https://platform.openai.com/account/api-keys) and `export` it.
+
+```bash
+export OPENAI_API_KEY=...
+```
+
+
+Now `cd` into your **project's directory.** Make a new directory first with `mkdir your-project-dir` if you're starting on a new project.
+
+```bash
+cd your-project-dir
+```
+
+
+Then **start your first plan** with `plandex new`.
+
+```bash
+plandex new
+```
+
+
+Load any relevant files, directories, directory layouts, urls, or images **into the LLM's context** with `plandex load`.
+
+```bash
+plandex load some-file.ts another-file.ts
+plandex load src/components -r # load a whole directory
+plandex load src --tree # load a directory layout (file names only)
+plandex load src/**/*.ts # load files matching a glob pattern
+plandex load https://raw.githubusercontent.com/plandex-ai/plandex/main/README.md # load the text content of a url
+plandex load images/mockup.png # load an image
+```
+
+
+Now **send your prompt.** You can pass it in as a file:
+
+```bash
+plandex tell -f prompt.txt
+```
+
+
+Write it in vim:
+
+```bash
+plandex tell # tell with no arguments opens vim so you can write your prompt there
+```
+
+
+Or pass it inline (use enter for line breaks):
+
+```bash
+plandex tell "add a new line chart showing the number of foobars over time to components/charts.tsx"
+```
+
+Plandex will make a plan for your task and then implement that plan in code. **The changes won't yet be applied to your project files.** Instead, they'll accumulate in Plandex's sandbox.
+
+To learn about reviewing changes, iterating on the plan, and applying changes to your project, **[continue with the full quickstart.](https://docs.plandex.ai/quick-start#review-the-changes)**
+
+<br/>
+
+## Docs  🛠️
+
+### [👉  Full documentation.](https://docs.plandex.ai/)
+
+
+<br/>
+
+## Build complex software with LLMs  🌟
+
+⚡️  Changes are accumulated in a protected sandbox so that you can review them before automatically applying them to your project files. Built-in version control allows you to easily go backwards and try a different approach. Branches allow you to try multiple approaches and compare the results.
+
+📑  Manage context efficiently in the terminal. Easily add files or entire directories to context, and keep them updated automatically as you work so that models always have the latest state of your project.
+
+🧠  By default, Plandex relies on the OpenAI API and requires an `OPENAI_API_KEY` environment variable. You can also use it with a wide range of other models, including Anthropic Claude, Google Gemini, Mixtral, Llama and many more via OpenRouter.ai, Together.ai, or any other OpenAI-compatible provider.
+
+✅  Plandex supports Mac, Linux, FreeBSD, and Windows. It runs from a single binary with no dependencies.
+
+<br/>
+
+## Why Plandex?  🤔
+
+🏗️  Go beyond autocomplete to build complex functionality with AI.<br>
+🚫  Stop the mouse-centered, copy-pasting madness of coding with ChatGPT.<br>
+⚡️  Ensure the model always has the latest versions of files in context.<br>
+🪙  Retain granular control over what's in the model's context and how many tokens you're using.<br>
+⏪  Rewind, iterate, and retry as needed until you get your prompt just right.<br>
+🌱  Explore multiple approaches with branches.<br>
+🔀  Run tasks in the background or work on multiple tasks in parallel.<br>
+🎛️  Try different models and temperatures, then compare results.<br>
+
+<br/>
+
+## Roadmap  🗺️
+
+🧠  Support for open source models, Google Gemini, and Anthropic Claude in addition to OpenAI  ✅ released<br>
+🖼️  Support for multi-modal models—add images and screenshots to context ✅ released<br>
+🤝  Plan sharing and team collaboration<br>
+🖥️  VSCode and JetBrains extensions<br>
+📦  Community plugins and modules<br>
+🔌  Github integration<br>
+🌐  Web dashboard and GUI<br>
+🔐  SOC2 compliance<br>
+🛩️  Fine-tuned models<br>
+
+This list will grow and be prioritized based on your feedback.
+
+<br/>
+
+## Discussion and discord  💬
+
+Speaking of feedback, feel free to give yours, ask questions, report a bug, or just hang out:
+
+- [Discord](https://discord.gg/plandex-ai)
+- [Discussions](https://github.com/plandex-ai/plandex/discussions)
+- [Issues](https://github.com/plandex-ai/plandex/issues)
+
+<br/>
+
+## Contributors  👥
+
+⭐️  Please star, fork, explore, and contribute to Plandex. There's a lot of work to do and so much that can be improved.
+
+Work on tests, evals, prompts, and bug fixes is especially appreciated.
+
+[Here's an overview on setting up a development environment.](https://docs.plandex.ai/development)
+
+