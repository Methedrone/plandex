--- conflicted
+++ resolved
@@ -72,65 +72,8 @@
 	token := res.Token
 	orgId := res.OrgId
 
-<<<<<<< HEAD
-	// create auth token
-	token, authTokenId, err := db.CreateAuthToken(userId, false, tx)
-
-	if err != nil {
-		log.Printf("Error creating auth token: %v\n", err)
-		http.Error(w, "Error creating auth token: "+err.Error(), http.StatusInternalServerError)
-		return
-	}
-
-	// update email verification with user and auth token ids
-	_, err = tx.Exec("UPDATE email_verifications SET user_id = $1, auth_token_id = $2 WHERE id = $3", userId, authTokenId, emailVerificationId)
-
-	if err != nil {
-		log.Printf("Error updating email verification: %v\n", err)
-		http.Error(w, "Error updating email verification: "+err.Error(), http.StatusInternalServerError)
-		return
-	}
-
-	// add to org matching domain if one exists and auto add domain users is true for that org
-	org, err := db.GetOrgForDomain(domain)
-
-	if err != nil {
-		log.Printf("Error getting org for domain: %v\n", err)
-		http.Error(w, "Error getting org for domain: "+err.Error(), http.StatusInternalServerError)
-		return
-	}
-
-	if org != nil && org.AutoAddDomainUsers {
-		// get org owner role id
-		orgOwnerRoleId, err := db.GetOrgOwnerRoleId()
-
-		if err != nil {
-			log.Printf("Error getting org owner role: %v\n", err)
-			http.Error(w, "Error getting org owner role: "+err.Error(), http.StatusInternalServerError)
-			return
-		}
-
-		err = db.CreateOrgUser(org.Id, userId, orgOwnerRoleId, tx)
-
-		if err != nil {
-			log.Printf("Error adding org user: %v\n", err)
-			http.Error(w, "Error adding org user: "+err.Error(), http.StatusInternalServerError)
-			return
-		}
-	}
-
-	var orgId string
-	if org != nil {
-		orgId = org.Id
-	}
-
-	err = hooks.ExecHook(tx, hooks.CreateAccount, hooks.HookParams{
-		W:     w,
-		User:  &user,
-=======
-	apiErr := hooks.ExecHook(hooks.CreateAccount, hooks.HookParams{
+	apiErr := hooks.ExecHook(tx, hooks.CreateAccount, hooks.HookParams{
 		User:  user,
->>>>>>> 47c8d035
 		OrgId: orgId,
 	})
 	if apiErr != nil {
