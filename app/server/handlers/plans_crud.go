package handlers

import (
	"encoding/json"
	"fmt"
	"io"
	"log"
	"net/http"
	"plandex-server/db"
	"plandex-server/hooks"
	"plandex-server/types"
	"sort"
	"strings"
	"time"

	"github.com/gorilla/mux"
	"github.com/plandex/plandex/shared"
)

func CreatePlanHandler(w http.ResponseWriter, r *http.Request) {
	log.Println("Received request for CreatePlanHandler")

	auth := Authenticate(w, r, true)
	if auth == nil {
		return
	}

	if !auth.HasPermission(types.PermissionCreatePlan) {
		log.Println("User does not have permission to create a plan")
		http.Error(w, "User does not have permission to create a plan", http.StatusForbidden)
		return
	}

	vars := mux.Vars(r)
	projectId := vars["projectId"]

	log.Println("projectId: ", projectId)

	if !authorizeProject(w, projectId, auth) {
		return
	}

<<<<<<< HEAD
	err := hooks.ExecHook(nil, hooks.WillCreatePlan, hooks.HookParams{W: w, User: auth.User})
	if err != nil {
=======
	apiErr := hooks.ExecHook(hooks.WillCreatePlan, hooks.HookParams{User: auth.User})
	if apiErr != nil {
		WriteApiError(w, *apiErr)
>>>>>>> 47c8d035
		return
	}

	// read the request body
	body, err := io.ReadAll(r.Body)
	if err != nil {
		log.Printf("Error reading request body: %v\n", err)
		http.Error(w, "Error reading request body", http.StatusInternalServerError)
		return
	}
	defer r.Body.Close()

	var requestBody shared.CreatePlanRequest
	if err := json.Unmarshal(body, &requestBody); err != nil {
		log.Printf("Error parsing request body: %v\n", err)
		http.Error(w, "Error parsing request body", http.StatusBadRequest)
		return
	}

	name := requestBody.Name
	if name == "" {
		name = "draft"
	}

	if name == "draft" {
		// delete any existing draft plans
		err = db.DeleteDraftPlans(auth.OrgId, projectId, auth.User.Id)

		if err != nil {
			log.Printf("Error deleting draft plans: %v\n", err)
			http.Error(w, "Error deleting draft plans: "+err.Error(), http.StatusInternalServerError)
			return
		}
	} else {
		i := 2
		originalName := name
		for {
			var count int
			err := db.Conn.Get(&count, "SELECT COUNT(*) FROM plans WHERE project_id = $1 AND owner_id = $2 AND name = $3", projectId, auth.User.Id, name)

			if err != nil {
				log.Printf("Error checking if plan exists: %v\n", err)
				http.Error(w, "Error checking if plan exists: "+err.Error(), http.StatusInternalServerError)
				return
			}

			if count == 0 {
				break
			}

			name = originalName + "." + fmt.Sprint(i)
			i++
		}
	}

	plan, err := db.CreatePlan(auth.OrgId, projectId, auth.User.Id, name)

	if err != nil {
		log.Printf("Error creating plan: %v\n", err)
		http.Error(w, "Error creating plan: "+err.Error(), http.StatusInternalServerError)
		return
	}

	resp := shared.CreatePlanResponse{
		Id:   plan.Id,
		Name: plan.Name,
	}

	bytes, err := json.Marshal(resp)

	if err != nil {
		log.Printf("Error marshalling response: %v\n", err)
		http.Error(w, "Error marshalling response: "+err.Error(), http.StatusInternalServerError)
		return
	}

	w.Write(bytes)

	log.Printf("Successfully created plan: %v\n", plan)
}

func GetPlanHandler(w http.ResponseWriter, r *http.Request) {
	log.Println("Received request for GetPlanHandler")

	auth := Authenticate(w, r, true)
	if auth == nil {
		return
	}

	vars := mux.Vars(r)
	planId := vars["planId"]

	log.Println("planId: ", planId)

	plan := authorizePlan(w, planId, auth)

	if plan == nil {
		return
	}

	bytes, err := json.Marshal(plan)

	if err != nil {
		log.Printf("Error marshalling plan: %v\n", err)
		http.Error(w, "Error marshalling plan: "+err.Error(), http.StatusInternalServerError)
		return
	}

	w.Write(bytes)
}

func RenamePlanHandler(w http.ResponseWriter, r *http.Request) {
	log.Println("Received request for RenamePlanHandler")

	auth := Authenticate(w, r, true)
	if auth == nil {
		return
	}

	vars := mux.Vars(r)
	planId := vars["planId"]

	log.Println("planId: ", planId)

	plan := authorizePlan(w, planId, auth)

	if plan == nil {
		return
	}

	var requestBody shared.RenamePlanRequest
	if err := json.NewDecoder(r.Body).Decode(&requestBody); err != nil {
		log.Printf("Error parsing request body: %v\n", err)
		http.Error(w, "Error parsing request body", http.StatusBadRequest)
		return
	}

	if plan.OwnerId != auth.User.Id {
		log.Println("Only the plan owner can rename a plan")
		http.Error(w, "Only the plan owner can rename a plan", http.StatusForbidden)
		return
	}

	if requestBody.Name == "" {
		log.Println("Name cannot be empty")
		http.Error(w, "Name cannot be empty", http.StatusBadRequest)
		return
	}

	err := db.RenamePlan(planId, requestBody.Name, nil)

	if err != nil {
		log.Printf("Error renaming plan: %v\n", err)
		http.Error(w, "Error renaming plan: "+err.Error(), http.StatusInternalServerError)
		return
	}

	log.Println("Successfully renamed plan")
}

func DeletePlanHandler(w http.ResponseWriter, r *http.Request) {
	log.Println("Received request for DeletePlanHandler")

	auth := Authenticate(w, r, true)
	if auth == nil {
		return
	}

	vars := mux.Vars(r)
	planId := vars["planId"]

	log.Println("planId: ", planId)

	plan := authorizePlanDelete(w, planId, auth)

	if plan == nil {
		return
	}

	if plan.OwnerId != auth.User.Id {
		log.Println("Only the plan owner can delete a plan")
		http.Error(w, "Only the plan owner can delete a plan", http.StatusForbidden)
		return
	}

	res, err := db.Conn.Exec("DELETE FROM plans WHERE id = $1", planId)

	if err != nil {
		log.Printf("Error deleting plan: %v\n", err)
		http.Error(w, "Error deleting plan: "+err.Error(), http.StatusInternalServerError)
		return
	}

	rowsAffected, err := res.RowsAffected()
	if err != nil {
		log.Printf("Error getting rows affected: %v\n", err)
		http.Error(w, "Error getting rows affected: "+err.Error(), http.StatusInternalServerError)
		return
	}

	if rowsAffected == 0 {
		log.Println("Plan not found")
		http.Error(w, "Not found", http.StatusNotFound)
		return
	}

	err = db.DeletePlanDir(auth.OrgId, planId)

	if err != nil {
		log.Printf("Error deleting plan dir: %v\n", err)
		http.Error(w, "Error deleting plan dir: "+err.Error(), http.StatusInternalServerError)
		return
	}

	log.Println("Successfully deleted plan", planId)
}

func DeleteAllPlansHandler(w http.ResponseWriter, r *http.Request) {
	log.Println("Received request for DeleteAllPlansHandler")

	auth := Authenticate(w, r, true)
	if auth == nil {
		return
	}

	vars := mux.Vars(r)
	projectId := vars["projectId"]

	log.Println("projectId: ", projectId)

	if !authorizeProject(w, projectId, auth) {
		return
	}

	err := db.DeleteOwnerPlans(auth.OrgId, projectId, auth.User.Id)

	if err != nil {
		log.Printf("Error deleting plans: %v\n", err)
		http.Error(w, "Error deleting plans: "+err.Error(), http.StatusInternalServerError)
		return
	}

	log.Println("Successfully deleted all plans")
}

func ListPlansHandler(w http.ResponseWriter, r *http.Request) {
	log.Println("Received request for ListPlans")

	auth := Authenticate(w, r, true)
	if auth == nil {
		return
	}

	projectIds := r.URL.Query()["projectId"]

	log.Println("projectIds: ", projectIds)

	if len(projectIds) == 0 {
		log.Println("No project ids provided")
		http.Error(w, "No project ids provided", http.StatusBadRequest)
		return
	}

	authorizedProjectIds := []string{}
	for _, projectId := range projectIds {
		if authorizeProjectOptional(w, projectId, auth, false) {
			authorizedProjectIds = append(authorizedProjectIds, projectId)
		}
	}

	if len(authorizedProjectIds) == 0 {
		log.Println("No authorized project ids provided")
		http.Error(w, "No authorized project ids provided", http.StatusForbidden)
		return
	}

	plans, err := db.ListOwnedPlans(authorizedProjectIds, auth.User.Id, false)

	if err != nil {
		log.Printf("Error listing plans: %v\n", err)
		http.Error(w, "Error listing plans: "+err.Error(), http.StatusInternalServerError)
		return
	}

	var apiPlans []*shared.Plan
	for _, plan := range plans {
		apiPlans = append(apiPlans, plan.ToApi())
	}

	bytes, err := json.Marshal(apiPlans)

	if err != nil {
		log.Printf("Error marshalling plans: %v\n", err)
		http.Error(w, "Error marshalling plans: "+err.Error(), http.StatusInternalServerError)
		return
	}

	w.Write(bytes)
}

func ListArchivedPlansHandler(w http.ResponseWriter, r *http.Request) {
	log.Println("Received request for ListArchivedPlansHandler")
	auth := Authenticate(w, r, true)
	if auth == nil {
		return
	}

	projectIds := r.URL.Query()["projectId"]

	log.Println("projectIds: ", projectIds)

	if len(projectIds) == 0 {
		log.Println("No project ids provided")
		http.Error(w, "No project ids provided", http.StatusBadRequest)
		return
	}

	for _, projectId := range projectIds {
		if !authorizeProject(w, projectId, auth) {
			return
		}
	}

	plans, err := db.ListOwnedPlans(projectIds, auth.User.Id, true)

	if err != nil {
		log.Printf("Error listing plans: %v\n", err)
		http.Error(w, "Error listing plans: "+err.Error(), http.StatusInternalServerError)
		return
	}

	var apiPlans []*shared.Plan
	for _, plan := range plans {
		apiPlans = append(apiPlans, plan.ToApi())
	}

	jsonBytes, err := json.Marshal(apiPlans)
	if err != nil {
		log.Printf("Error marshalling plans: %v\n", err)
		http.Error(w, "Error marshalling plans: "+err.Error(), http.StatusInternalServerError)
		return
	}

	log.Println("Successfully processed ListArchivedPlansHandler request")

	w.Write(jsonBytes)
}

func ListPlansRunningHandler(w http.ResponseWriter, r *http.Request) {
	log.Println("Received request for ListPlansRunningHandler")
	auth := Authenticate(w, r, true)
	if auth == nil {
		return
	}

	projectIds := r.URL.Query()["projectId"]
	includeRecent := r.URL.Query().Get("recent") == "true"

	log.Println("projectIds: ", projectIds)

	if len(projectIds) == 0 {
		log.Println("No project ids provided")
		http.Error(w, "No project ids provided", http.StatusBadRequest)
		return
	}

	for _, projectId := range projectIds {
		if !authorizeProject(w, projectId, auth) {
			return
		}
	}

	plans, err := db.ListOwnedPlans(projectIds, auth.User.Id, false)

	if err != nil {
		log.Printf("Error listing plans: %v\n", err)
		http.Error(w, "Error listing plans: "+err.Error(), http.StatusInternalServerError)
		return
	}

	var planIds []string
	for _, plan := range plans {
		planIds = append(planIds, plan.Id)
	}

	errCh := make(chan error)
	var streams []*db.ModelStream
	var branches []*db.Branch

	go func() {
		var err error
		if includeRecent {
			streams, err = db.GetActiveOrRecentModelStreams(planIds)
		} else {
			streams, err = db.GetActiveModelStreams(planIds)
		}
		if err != nil {
			errCh <- fmt.Errorf("error getting recent model streams: %v", err)
			return
		}
		errCh <- nil
	}()

	go func() {
		var err error
		branches, err = db.ListBranchesForPlans(auth.OrgId, planIds)
		if err != nil {
			errCh <- fmt.Errorf("error getting branches: %v", err)
			return
		}
		errCh <- nil
	}()

	for i := 0; i < 2; i++ {
		err := <-errCh
		if err != nil {
			log.Println(err)
			http.Error(w, err.Error(), http.StatusInternalServerError)
			return
		}
	}

	res := shared.ListPlansRunningResponse{
		Branches:                   []*shared.Branch{},
		StreamStartedAtByBranchId:  map[string]time.Time{},
		StreamFinishedAtByBranchId: map[string]time.Time{},
		PlansById:                  map[string]*shared.Plan{},
		StreamIdByBranchId:         map[string]string{},
	}

	var apiPlansById = make(map[string]*shared.Plan)
	for _, plan := range plans {
		apiPlan := plan.ToApi()
		apiPlansById[plan.Id] = apiPlan
	}

	var apiBranchesByComposite = make(map[string]*shared.Branch)
	for _, branch := range branches {
		apiBranch := branch.ToApi()
		apiBranchesByComposite[branch.PlanId+"|"+branch.Name] = apiBranch
	}

	addedBranches := make(map[string]bool)
	for _, stream := range streams {
		branchComposite := stream.PlanId + "|" + stream.Branch
		apiBranch, ok := apiBranchesByComposite[branchComposite]
		if !ok {
			log.Printf("Stream %s has no branch\n", stream.Id)
			http.Error(w, "Stream has no branch", http.StatusInternalServerError)
			return
		}

		apiPlan, ok := apiPlansById[stream.PlanId]
		if !ok {
			log.Printf("Stream %s has no plan\n", stream.Id)
			http.Error(w, "Stream has no plan", http.StatusInternalServerError)
			return
		}

		if !addedBranches[branchComposite] {
			res.Branches = append(res.Branches, apiBranch)
			addedBranches[branchComposite] = true
		}

		res.StreamStartedAtByBranchId[apiBranch.Id] = stream.CreatedAt
		if stream.FinishedAt != nil {
			res.StreamFinishedAtByBranchId[apiBranch.Id] = *stream.FinishedAt
		}
		res.StreamIdByBranchId[apiBranch.Id] = stream.Id

		res.PlansById[stream.PlanId] = apiPlan
	}

	sort.Slice(res.Branches, func(i, j int) bool {
		iComposite := res.Branches[i].PlanId + "|" + res.Branches[i].Name
		jComposite := res.Branches[j].PlanId + "|" + res.Branches[j].Name
		iFinishedAt, iOk := res.StreamFinishedAtByBranchId[iComposite]
		jFinishedAt, jOk := res.StreamFinishedAtByBranchId[jComposite]
		iCreatedAt := res.StreamStartedAtByBranchId[iComposite]
		jCreatedAt := res.StreamStartedAtByBranchId[jComposite]

		if iOk && jOk {
			return iFinishedAt.Before(jFinishedAt) // Sort finished streams by finishedAt in ascending order.
		}
		if iOk {
			return false // Place i after j if i is finished and j is not.
		}
		if jOk {
			return true // Place i before j if i is not finished and j is.
		}
		return iCreatedAt.Before(jCreatedAt) // Sort by createdAt in ascending order if both are unfinished.
	})

	bytes, err := json.Marshal(res)

	if err != nil {
		log.Printf("Error marshalling response: %v\n", err)
		http.Error(w, "Error marshalling response: "+err.Error(), http.StatusInternalServerError)
		return
	}

	log.Println("Successfully processed ListPlansRunningHandler request")

	w.Write(bytes)
}

func GetCurrentBranchByPlanIdHandler(w http.ResponseWriter, r *http.Request) {
	log.Println("Received request for CurrentBranchByPlanIdHandler")
	auth := Authenticate(w, r, true)
	if auth == nil {
		return
	}

	vars := mux.Vars(r)
	projectId := vars["projectId"]

	log.Println("projectId: ", projectId)

	if !authorizeProject(w, projectId, auth) {
		return
	}

	var req shared.GetCurrentBranchByPlanIdRequest
	if err := json.NewDecoder(r.Body).Decode(&req); err != nil {
		log.Printf("Error parsing request body: %v\n", err)
		http.Error(w, "Error parsing request body", http.StatusBadRequest)
		return
	}

	plans, err := db.ListOwnedPlans([]string{projectId}, auth.User.Id, false)

	if err != nil {
		log.Printf("Error listing plans: %v\n", err)
		http.Error(w, "Error listing plans: "+err.Error(), http.StatusInternalServerError)
		return
	}

	if len(plans) == 0 {
		log.Println("No plans found")
		http.Error(w, "No plans found", http.StatusNotFound)
		return
	}

	query := "SELECT * FROM branches WHERE "

	var orConditions []string
	var queryArgs []interface{}
	currentArg := 1
	for _, plan := range plans {
		branchName, ok := req.CurrentBranchByPlanId[plan.Id]

		if !ok {
			continue
		}

		orConditions = append(orConditions, fmt.Sprintf("(plan_id = $%d AND name = $%d)", currentArg, currentArg+1))
		queryArgs = append(queryArgs, plan.Id, branchName)

		currentArg += 2
	}

	query += "(" + strings.Join(orConditions, " OR ") + ") AND archived_at IS NULL AND deleted_at IS NULL"

	var branches []db.Branch
	err = db.Conn.Select(&branches, query, queryArgs...)

	if err != nil {
		log.Printf("Error getting branches: %v\n", err)
		http.Error(w, "Error getting branches: "+err.Error(), http.StatusInternalServerError)
		return
	}

	res := map[string]*shared.Branch{}
	for _, branch := range branches {
		res[branch.PlanId] = branch.ToApi()
	}

	bytes, err := json.Marshal(res)

	if err != nil {
		log.Printf("Error marshalling branches: %v\n", err)
		http.Error(w, "Error marshalling branches: "+err.Error(), http.StatusInternalServerError)
		return
	}

	log.Println("Successfully processed GetCurrentBranchByPlanIdHandler request")

	w.Write(bytes)
}<|MERGE_RESOLUTION|>--- conflicted
+++ resolved
@@ -40,14 +40,9 @@
 		return
 	}
 
-<<<<<<< HEAD
-	err := hooks.ExecHook(nil, hooks.WillCreatePlan, hooks.HookParams{W: w, User: auth.User})
-	if err != nil {
-=======
-	apiErr := hooks.ExecHook(hooks.WillCreatePlan, hooks.HookParams{User: auth.User})
+	apiErr := hooks.ExecHook(nil, hooks.WillCreatePlan, hooks.HookParams{User: auth.User})
 	if apiErr != nil {
 		WriteApiError(w, *apiErr)
->>>>>>> 47c8d035
 		return
 	}
 
