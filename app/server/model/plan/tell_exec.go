package plan

import (
	"fmt"
	"log"
	"net/http"

	"plandex-server/db"
	"plandex-server/hooks"
	"plandex-server/model"
	"plandex-server/model/lib"
	"plandex-server/model/prompts"
	"plandex-server/types"

	"github.com/google/uuid"
	"github.com/plandex/plandex/shared"
	"github.com/sashabaranov/go-openai"
)

func Tell(clients map[string]*openai.Client, plan *db.Plan, branch string, auth *types.ServerAuth, req *shared.TellPlanRequest) error {
	log.Printf("Tell: Called with plan ID %s on branch %s\n", plan.Id, branch)

	_, err := activatePlan(clients, plan, branch, auth, req.Prompt, false)

	if err != nil {
		log.Printf("Error activating plan: %v\n", err)
		return err
	}

	go execTellPlan(
		clients,
		plan,
		branch,
		auth,
		req,
		0,
		"",
		req.BuildMode == shared.BuildModeAuto,
		"",
		0,
	)

	log.Printf("Tell: Tell operation completed successfully for plan ID %s on branch %s\n", plan.Id, branch)
	return nil
}

func execTellPlan(
	clients map[string]*openai.Client,
	plan *db.Plan,
	branch string,
	auth *types.ServerAuth,
	req *shared.TellPlanRequest,
	iteration int,
	missingFileResponse shared.RespondMissingFileChoice,
	shouldBuildPending bool,
	autoContinueNextTask string,
	numErrorRetry int,
) {
	log.Printf("execTellPlan: Called for plan ID %s on branch %s, iteration %d\n", plan.Id, branch, iteration)
	currentUserId := auth.User.Id
	currentOrgId := auth.OrgId

	active := GetActivePlan(plan.Id, branch)

<<<<<<< HEAD
	if missingFileResponse == "" {
		err := hooks.ExecHook("will_exec_plan", hooks.HookParams{
			User:         auth.User,
			Plan:         plan,
			StreamDoneCh: active.StreamDoneCh,
		})

		if err != nil {
			return
=======
	if active == nil {
		log.Printf("execTellPlan: Active plan not found for plan ID %s on branch %s\n", plan.Id, branch)
		return
	}

	if os.Getenv("IS_CLOUD") != "" &&
		missingFileResponse == "" {
		log.Println("execTellPlan: IS_CLOUD environment variable is set")
		if auth.User.IsTrial {
			if plan.TotalReplies >= types.TrialMaxReplies {
				active.StreamDoneCh <- &shared.ApiError{
					Type:   shared.ApiErrorTypeTrialMessagesExceeded,
					Status: http.StatusForbidden,
					Msg:    "Anonymous trial message limit exceeded",
					TrialMessagesExceededError: &shared.TrialMessagesExceededError{
						MaxReplies: types.TrialMaxReplies,
					},
				}
				return
			}
>>>>>>> 64ea28d4
		}
	}

	planId := plan.Id
	err := db.SetPlanStatus(planId, branch, shared.PlanStatusReplying, "")
	if err != nil {
		log.Printf("Error setting plan %s status to replying: %v\n", planId, err)
		active.StreamDoneCh <- &shared.ApiError{
			Type:   shared.ApiErrorTypeOther,
			Status: http.StatusInternalServerError,
			Msg:    "Error setting plan status to replying",
		}

		log.Printf("execTellPlan: execTellPlan operation completed for plan ID %s on branch %s, iteration %d\n", plan.Id, branch, iteration)
		return
	}

	state := &activeTellStreamState{
		clients:                clients,
		req:                    req,
		auth:                   auth,
		currentOrgId:           currentOrgId,
		currentUserId:          currentUserId,
		plan:                   plan,
		branch:                 branch,
		iteration:              iteration,
		missingFileResponse:    missingFileResponse,
		currentReplyNumRetries: numErrorRetry,
	}

	err = state.loadTellPlan()
	if err != nil {
		return
	}

	if iteration == 0 && missingFileResponse == "" {
		UpdateActivePlan(planId, branch, func(ap *types.ActivePlan) {
			ap.Contexts = state.modelContext

			for _, context := range state.modelContext {
				if context.FilePath != "" {
					ap.ContextsByPath[context.FilePath] = context
				}
			}
		})
	} else if missingFileResponse == "" {
		// reset current reply content and num tokens
		UpdateActivePlan(planId, branch, func(ap *types.ActivePlan) {
			ap.CurrentReplyContent = ""
			ap.NumTokens = 0
		})
	}

	// if any skipped paths have since been added to context, remove them from skipped paths
	if len(active.SkippedPaths) > 0 {
		var toUnskipPaths []string
		for contextPath := range active.ContextsByPath {
			if active.SkippedPaths[contextPath] {
				toUnskipPaths = append(toUnskipPaths, contextPath)
			}
		}
		if len(toUnskipPaths) > 0 {
			UpdateActivePlan(planId, branch, func(ap *types.ActivePlan) {
				for _, path := range toUnskipPaths {
					delete(ap.SkippedPaths, path)
				}
			})
		}
	}

	modelContextText, modelContextTokens, err := lib.FormatModelContext(state.modelContext)
	if err != nil {
		err = fmt.Errorf("error formatting model modelContext: %v", err)
		log.Println(err)

		active.StreamDoneCh <- &shared.ApiError{
			Type:   shared.ApiErrorTypeOther,
			Status: http.StatusInternalServerError,
			Msg:    "Error formatting model modelContext",
		}
		return
	}

	systemMessageText := prompts.SysCreate + modelContextText
	systemMessage := openai.ChatCompletionMessage{
		Role:    openai.ChatMessageRoleSystem,
		Content: systemMessageText,
	}

	if len(active.SkippedPaths) > 0 {
		systemMessageText += prompts.SkippedPathsPrompt
		for skippedPath := range active.SkippedPaths {
			systemMessageText += fmt.Sprintf("- %s\n", skippedPath)
		}
	}

	state.messages = []openai.ChatCompletionMessage{
		systemMessage,
	}

	// Add a separate message for image contexts
	for _, context := range state.modelContext {
		if context.ContextType == shared.ContextImageType {
			if !state.settings.ModelPack.Planner.BaseModelConfig.HasImageSupport {
				err = fmt.Errorf("%s does not support images in context", state.settings.ModelPack.Planner.BaseModelConfig.ModelName)
				log.Println(err)
				active.StreamDoneCh <- &shared.ApiError{
					Type:   shared.ApiErrorTypeOther,
					Status: http.StatusBadRequest,
					Msg:    "Model does not support images in context",
				}
				return
			}

			imageMessage := openai.ChatCompletionMessage{
				Role: openai.ChatMessageRoleUser,
				MultiContent: []openai.ChatMessagePart{
					{
						Type: openai.ChatMessagePartTypeText,
						Text: fmt.Sprintf("Image: %s", context.Name),
					},
					{
						Type: openai.ChatMessagePartTypeImageURL,
						ImageURL: &openai.ChatMessageImageURL{
							URL:    shared.GetImageDataURI(context.Body, context.FilePath),
							Detail: context.ImageDetail,
						},
					},
				},
			}
			state.messages = append(state.messages, imageMessage)
		}
	}

	var (
		numPromptTokens int
		promptTokens    int
	)
	if iteration == 0 && missingFileResponse == "" {
		numPromptTokens, err = shared.GetNumTokens(req.Prompt)
		if err != nil {
			err = fmt.Errorf("error getting number of tokens in prompt: %v", err)
			log.Println(err)
			active.StreamDoneCh <- &shared.ApiError{
				Type:   shared.ApiErrorTypeOther,
				Status: http.StatusInternalServerError,
				Msg:    "Error getting number of tokens in prompt",
			}
			return
		}
		promptTokens = prompts.PromptWrapperTokens + numPromptTokens
	}

	state.tokensBeforeConvo = prompts.CreateSysMsgNumTokens + modelContextTokens + state.latestSummaryTokens + promptTokens

	// print out breakdown of token usage
	log.Printf("System message tokens: %d\n", prompts.CreateSysMsgNumTokens)
	log.Printf("Context tokens: %d\n", modelContextTokens)
	log.Printf("Prompt tokens: %d\n", promptTokens)
	log.Printf("Latest summary tokens: %d\n", state.latestSummaryTokens)
	log.Printf("Total tokens before convo: %d\n", state.tokensBeforeConvo)

	if state.tokensBeforeConvo > state.settings.GetPlannerEffectiveMaxTokens() {
		// token limit already exceeded before adding conversation
		err := fmt.Errorf("token limit exceeded before adding conversation")
		log.Printf("Error: %v\n", err)
		active.StreamDoneCh <- &shared.ApiError{
			Type:   shared.ApiErrorTypeOther,
			Status: http.StatusInternalServerError,
			Msg:    "Token limit exceeded before adding conversation",
		}
		return
	}

	if !state.injectSummariesAsNeeded() {
		return
	}

	state.replyId = uuid.New().String()
	state.replyParser = types.NewReplyParser()

	if missingFileResponse == "" {
		var promptMessage *openai.ChatCompletionMessage
		if req.IsUserContinue {
			if len(state.messages) == 0 {
				active.StreamDoneCh <- &shared.ApiError{
					Type:   shared.ApiErrorTypeContinueNoMessages,
					Status: http.StatusBadRequest,
					Msg:    "No messages yet. Can't continue plan.",
				}
				return
			}

			// if the user is continuing the plan, we need to check whether the previous message was a user message or assistant message
			lastMessage := state.messages[len(state.messages)-1]

			log.Println("User is continuing plan. Last message:\n\n", lastMessage.Content)

			if lastMessage.Role == openai.ChatMessageRoleUser {
				// if last message was a user message, we want to remove it from the messages array and then use that last message as the prompt so we can continue from where the user left off

				log.Println("User is continuing plan. Last message was user message. Using last user message as prompt")

				state.messages = state.messages[:len(state.messages)-1]
				promptMessage = &openai.ChatCompletionMessage{
					Role:    openai.ChatMessageRoleUser,
					Content: prompts.GetWrappedPrompt(lastMessage.Content),
				}

				state.userPrompt = lastMessage.Content
			} else {

				// if the last message was an assistant message, we'll use the user continue prompt
				log.Println("User is continuing plan. Last message was assistant message. Using user continue prompt")

				// otherwise we'll use the continue prompt
				promptMessage = &openai.ChatCompletionMessage{
					Role:    openai.ChatMessageRoleUser,
					Content: prompts.GetWrappedPrompt(prompts.UserContinuePrompt),
				}
			}

			state.messages = append(state.messages, *promptMessage)
		} else {
			var prompt string
			if iteration == 0 {
				prompt = req.Prompt
			} else {
				prompt = prompts.AutoContinuePrompt

				if autoContinueNextTask != "" {
					prompt += `
					Here is the next task:
				
					` + autoContinueNextTask + `
					
					Continue seamlessly with this task.
				`
				}
			}

			state.userPrompt = prompt

			promptMessage = &openai.ChatCompletionMessage{
				Role:    openai.ChatMessageRoleUser,
				Content: prompts.GetWrappedPrompt(prompt),
			}
		}

		state.promptMessage = promptMessage
		state.messages = append(state.messages, *promptMessage)
	} else {
		log.Println("Missing file response:", missingFileResponse, "setting replyParser")

		state.replyParser.AddChunk(active.CurrentReplyContent, true)
		res := state.replyParser.Read()
		currentFile := res.CurrentFilePath

		log.Printf("Current file: %s\n", currentFile)
		// log.Println("Current reply content:\n", active.CurrentReplyContent)

		replyContent := active.CurrentReplyContent
		numTokens := active.NumTokens

		if missingFileResponse == shared.RespondMissingFileChoiceSkip {
			replyBeforeCurrentFile := state.replyParser.GetReplyBeforeCurrentPath()
			numTokens, err = shared.GetNumTokens(replyBeforeCurrentFile)
			if err != nil {
				log.Printf("Error getting num tokens for reply before current file: %v\n", err)
				active.StreamDoneCh <- &shared.ApiError{
					Type:   shared.ApiErrorTypeOther,
					Status: http.StatusInternalServerError,
					Msg:    "Error getting num tokens for reply before current file",
				}
				return
			}

			replyContent = replyBeforeCurrentFile
			state.replyParser = types.NewReplyParser()
			state.replyParser.AddChunk(replyContent, true)

			UpdateActivePlan(planId, branch, func(ap *types.ActivePlan) {
				ap.CurrentReplyContent = replyContent
				ap.NumTokens = numTokens
				ap.SkippedPaths[currentFile] = true
			})

		} else {
			if missingFileResponse == shared.RespondMissingFileChoiceOverwrite {
				UpdateActivePlan(planId, branch, func(ap *types.ActivePlan) {
					ap.AllowOverwritePaths[currentFile] = true
				})
			}
		}

		state.messages = append(state.messages, openai.ChatCompletionMessage{
			Role:    openai.ChatMessageRoleAssistant,
			Content: active.CurrentReplyContent,
		})

		if missingFileResponse == shared.RespondMissingFileChoiceSkip {
			res := state.replyParser.Read()

			state.messages = append(state.messages, openai.ChatCompletionMessage{
				Role:    openai.ChatMessageRoleUser,
				Content: prompts.GetSkipMissingFilePrompt(res.CurrentFilePath),
			})

		} else {
			state.messages = append(state.messages, openai.ChatCompletionMessage{
				Role:    openai.ChatMessageRoleUser,
				Content: prompts.MissingFileContinueGeneratingPrompt,
			})
		}
	}

	log.Printf("\n\nMessages: %d\n", len(state.messages))
	// for _, message := range state.messages {
	// 	log.Printf("%s: %s\n", message.Role, message.Content)
	// }

	modelReq := openai.ChatCompletionRequest{
		Model:       state.settings.ModelPack.Planner.BaseModelConfig.ModelName,
		Messages:    state.messages,
		Stream:      true,
		Temperature: state.settings.ModelPack.Planner.Temperature,
		TopP:        state.settings.ModelPack.Planner.TopP,
	}

	envVar := state.settings.ModelPack.Planner.BaseModelConfig.ApiKeyEnvVar
	client := clients[envVar]

	stream, err := model.CreateChatCompletionStreamWithRetries(client, active.ModelStreamCtx, modelReq)
	if err != nil {
		log.Printf("Error starting reply stream: %v\n", err)

		active.StreamDoneCh <- &shared.ApiError{
			Type:   shared.ApiErrorTypeOther,
			Status: http.StatusInternalServerError,
			Msg:    "Error starting reply stream: " + err.Error(),
		}
		return
	}

	if shouldBuildPending {
		go func() {
			pendingBuildsByPath, err := active.PendingBuildsByPath(auth.OrgId, auth.User.Id, state.convo)

			if err != nil {
				log.Printf("Error getting pending builds by path: %v\n", err)
				active.StreamDoneCh <- &shared.ApiError{
					Type:   shared.ApiErrorTypeOther,
					Status: http.StatusInternalServerError,
					Msg:    "Error getting pending builds by path",
				}
				return
			}

			if len(pendingBuildsByPath) == 0 {
				log.Println("Tell plan: no pending builds")
				return
			}

			log.Printf("Tell plan: found %d pending builds\n", len(pendingBuildsByPath))
			// spew.Dump(pendingBuildsByPath)x

			buildState := &activeBuildStreamState{
				clients:       clients,
				auth:          auth,
				currentOrgId:  currentOrgId,
				currentUserId: currentUserId,
				plan:          plan,
				branch:        branch,
				settings:      state.settings,
				modelContext:  state.modelContext,
			}

			for _, pendingBuilds := range pendingBuildsByPath {
				buildState.queueBuilds(pendingBuilds)
			}
		}()
	}

	UpdateActivePlan(planId, branch, func(ap *types.ActivePlan) {
		ap.CurrentStreamingReplyId = state.replyId
		ap.CurrentReplyDoneCh = make(chan bool, 1)
	})

	go state.listenStream(stream)
}<|MERGE_RESOLUTION|>--- conflicted
+++ resolved
@@ -62,7 +62,11 @@
 
 	active := GetActivePlan(plan.Id, branch)
 
-<<<<<<< HEAD
+	if active == nil {
+		log.Printf("execTellPlan: Active plan not found for plan ID %s on branch %s\n", plan.Id, branch)
+		return
+	}
+
 	if missingFileResponse == "" {
 		err := hooks.ExecHook("will_exec_plan", hooks.HookParams{
 			User:         auth.User,
@@ -72,28 +76,6 @@
 
 		if err != nil {
 			return
-=======
-	if active == nil {
-		log.Printf("execTellPlan: Active plan not found for plan ID %s on branch %s\n", plan.Id, branch)
-		return
-	}
-
-	if os.Getenv("IS_CLOUD") != "" &&
-		missingFileResponse == "" {
-		log.Println("execTellPlan: IS_CLOUD environment variable is set")
-		if auth.User.IsTrial {
-			if plan.TotalReplies >= types.TrialMaxReplies {
-				active.StreamDoneCh <- &shared.ApiError{
-					Type:   shared.ApiErrorTypeTrialMessagesExceeded,
-					Status: http.StatusForbidden,
-					Msg:    "Anonymous trial message limit exceeded",
-					TrialMessagesExceededError: &shared.TrialMessagesExceededError{
-						MaxReplies: types.TrialMaxReplies,
-					},
-				}
-				return
-			}
->>>>>>> 64ea28d4
 		}
 	}
 
