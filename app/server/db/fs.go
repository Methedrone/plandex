package db

import (
	"fmt"
	"log"
	"os"
	"path/filepath"
)

var BaseDir string

func init() {
	home, err := os.UserHomeDir()
	if err != nil {
		panic(fmt.Errorf("error getting user home dir: %v", err))
	}

	log.Println("Plandex server home dir:", home)
	log.Println("os.Getenv(PLANDEX_BASE_DIR):", os.Getenv("PLANDEX_BASE_DIR"))
	log.Println("GOENV:", os.Getenv("GOENV"))

	BaseDir = os.Getenv("PLANDEX_BASE_DIR")

	if BaseDir == "" {
		if os.Getenv("GOENV") == "development" {
			BaseDir = filepath.Join(home, "plandex-server")
		} else {
			BaseDir = "/plandex-server"
		}
	}

<<<<<<< HEAD
	log.Printf("File system dir: %v\n", BaseDir)
=======
	log.Println("Plandex server BaseDir:", BaseDir)
>>>>>>> 3ad2ebdb
}

func InitPlan(orgId, planId string) error {
	dir := getPlanDir(orgId, planId)
	err := os.MkdirAll(dir, os.ModePerm)

	if err != nil {
		return fmt.Errorf("error creating plan dir: %v", err)
	}

	for _, subdirFn := range [](func(orgId, planId string) string){
		getPlanContextDir,
		getPlanConversationDir,
		getPlanResultsDir,
		getPlanDescriptionsDir} {
		err = os.MkdirAll(subdirFn(orgId, planId), os.ModePerm)

		if err != nil {
			return fmt.Errorf("error creating plan subdir: %v", err)
		}
	}

	err = InitGitRepo(orgId, planId)

	if err != nil {
		return fmt.Errorf("error initializing git repo: %v", err)
	}

	return nil
}

func DeletePlanDir(orgId, planId string) error {
	dir := getPlanDir(orgId, planId)
	err := os.RemoveAll(dir)

	if err != nil {
		return fmt.Errorf("error deleting plan dir: %v", err)
	}

	return nil
}

func getOrgDir(orgId string) string {
	return filepath.Join(BaseDir, "orgs", orgId)
}

func getPlanDir(orgId, planId string) string {
	return filepath.Join(getOrgDir(orgId), "plans", planId)
}

func getPlanContextDir(orgId, planId string) string {
	return filepath.Join(getPlanDir(orgId, planId), "context")
}

func getPlanConversationDir(orgId, planId string) string {
	return filepath.Join(getPlanDir(orgId, planId), "conversation")
}

func getPlanResultsDir(orgId, planId string) string {
	return filepath.Join(getPlanDir(orgId, planId), "results")
}

func getPlanDescriptionsDir(orgId, planId string) string {
	return filepath.Join(getPlanDir(orgId, planId), "descriptions")
}<|MERGE_RESOLUTION|>--- conflicted
+++ resolved
@@ -29,11 +29,7 @@
 		}
 	}
 
-<<<<<<< HEAD
 	log.Printf("File system dir: %v\n", BaseDir)
-=======
-	log.Println("Plandex server BaseDir:", BaseDir)
->>>>>>> 3ad2ebdb
 }
 
 func InitPlan(orgId, planId string) error {
