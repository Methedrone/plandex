package shared

var DailyDriverModelPack ModelPack
var ReasoningModelPack ModelPack
var StrongModelPack ModelPack
var OSSModelPack ModelPack
var CheapModelPack ModelPack

var OpusPlannerModelPack ModelPack
var StrongModelOpus ModelPack

var AnthropicModelPack ModelPack
var OpenAIModelPack ModelPack

var GeminiPreviewModelPack ModelPack
var GeminiExperimentalModelPack ModelPack
var R1PlannerModelPack ModelPack
var PerplexityPlannerModelPack ModelPack

var BuiltInModelPacks = []*ModelPack{
	&DailyDriverModelPack,
	&ReasoningModelPack,
	&StrongModelPack,
	&CheapModelPack,
	&OSSModelPack,

	&OpusPlannerModelPack,
	&StrongModelOpus,

	&AnthropicModelPack,
	&OpenAIModelPack,

	&GeminiPreviewModelPack,
	&GeminiExperimentalModelPack,

	&R1PlannerModelPack,
	&PerplexityPlannerModelPack,
}

var DefaultModelPack *ModelPack = &DailyDriverModelPack

<<<<<<< HEAD
func getModelRoleConfig(role ModelRole, modelId ModelId, fns ...func(*ModelRoleConfigSchema)) ModelRoleConfigSchema {
	c := ModelRoleConfigSchema{
		ModelId:     modelId,
		Temperature: DefaultConfigByRole[role].Temperature,
		TopP:        DefaultConfigByRole[role].TopP,
=======
func init() {
	DailyDriverModelPack = ModelPack{
		Name:        "daily-driver",
		Description: "A mix of models from Anthropic, OpenAI, and Google that balances speed, quality, and cost. Supports up to 2M context. Plandex prompts are especially tested and optimized for this pack.",
		Planner: PlannerRoleConfig{
			ModelRoleConfig: *claudeSonnet4With37Fallback(ModelRolePlanner, &modelConfig{
				largeContextFallback: geminipro25preview(ModelRolePlanner, &modelConfig{
					largeContextFallback: gemini15pro(ModelRolePlanner, nil),
				}),
			}),
			PlannerModelConfig: getPlannerModelConfig(ModelProviderOpenRouter, "anthropic/claude-sonnet-4"),
		},
		Coder: claudeSonnet4With37Fallback(ModelRoleCoder, &modelConfig{
			largeContextFallback: openaigpt41(ModelRoleCoder, nil),
		}),
		Architect: claudeSonnet4With37Fallback(ModelRoleArchitect, &modelConfig{
			largeContextFallback: geminipro25preview(ModelRolePlanner, &modelConfig{
				largeContextFallback: gemini15pro(ModelRolePlanner, nil),
			}),
		}),
		PlanSummary: *openaio4miniLow(ModelRolePlanSummary, nil),
		Builder: *openaio4miniMedium(ModelRoleBuilder, &modelConfig{
			strongModel: openaio4miniHigh(ModelRoleBuilder, nil),
		}),
		WholeFileBuilder: openaio4miniMedium(ModelRoleWholeFileBuilder, nil),
		Namer:            *openaigpt41mini(ModelRoleName, nil),
		CommitMsg:        *openaigpt41mini(ModelRoleCommitMsg, nil),
		ExecStatus:       *openaio4miniLow(ModelRoleExecStatus, nil),
	}

	ReasoningModelPack = ModelPack{
		Name:        "reasoning",
		Description: "Like the daily driver, but uses sonnet-4 with reasoning enabled for planning and coding. Supports up to 160k input context.",
		Planner: PlannerRoleConfig{
			ModelRoleConfig: *claudeSonnet4ThinkingHidden(ModelRolePlanner, &modelConfig{
				errorFallback: claude37SonnetThinkingHidden(ModelRolePlanner, nil),
			}),
			PlannerModelConfig: getPlannerModelConfig(ModelProviderOpenRouter, "anthropic/claude-sonnet-4:thinking-hidden"),
		},
		Coder: claudeSonnet4ThinkingHidden(ModelRoleCoder, &modelConfig{
			errorFallback: claude37SonnetThinkingHidden(ModelRoleCoder, nil),
		}),
		PlanSummary: *openaio4miniLow(ModelRolePlanSummary, nil),
		Builder: *openaio4miniMedium(ModelRoleBuilder, &modelConfig{
			strongModel: openaio4miniHigh(ModelRoleBuilder, nil),
		}),

		WholeFileBuilder: openaio4miniMedium(ModelRoleWholeFileBuilder, nil),
		Namer:            *openaigpt41mini(ModelRoleName, nil),
		CommitMsg:        *openaigpt41mini(ModelRoleCommitMsg, nil),
		ExecStatus:       *openaio4miniLow(ModelRoleExecStatus, nil),
	}

	StrongModelPack = ModelPack{
		Name:        "strong",
		Description: "For difficult tasks where slower responses and builds are ok. Uses o3-high for architecture and planning, claude-sonnet-4 thinking for implementation, prioritizes reliability over speed for builds. Supports up to 160k input context.",
		Planner: PlannerRoleConfig{
			ModelRoleConfig:    *openaio3high(ModelRolePlanner, nil),
			PlannerModelConfig: getPlannerModelConfig(ModelProviderOpenAI, "openai/o3-high"),
		},
		Architect: openaio3high(ModelRoleArchitect, nil),
		Coder: claudeSonnet4ThinkingHidden(ModelRoleCoder, &modelConfig{
			errorFallback: claude37SonnetThinkingHidden(ModelRoleCoder, nil),
		}),
		PlanSummary:      *openaio4miniLow(ModelRolePlanSummary, nil),
		Builder:          *openaio4miniHigh(ModelRoleBuilder, nil),
		WholeFileBuilder: openaio4miniHigh(ModelRoleWholeFileBuilder, nil),
		Namer:            *openaigpt41mini(ModelRoleName, nil),
		CommitMsg:        *openaigpt41mini(ModelRoleCommitMsg, nil),
		ExecStatus:       *openaio4miniMedium(ModelRoleExecStatus, nil),
	}

	StrongModelOpus = ModelPack{
		Name:        "strong-opus",
		Description: "Like the strong pack, but uses Claude Opus 4 thinking for planning and coding. Supports up to 160k input context.",
		Planner: PlannerRoleConfig{
			ModelRoleConfig:    *claudeOpus4(ModelRolePlanner, nil),
			PlannerModelConfig: getPlannerModelConfig(ModelProviderOpenRouter, "anthropic/claude-opus-4"),
		},
		Architect:        claudeOpus4(ModelRoleArchitect, nil),
		Coder:            claudeOpus4(ModelRoleCoder, nil),
		PlanSummary:      *openaio4miniLow(ModelRolePlanSummary, nil),
		Builder:          *openaio4miniHigh(ModelRoleBuilder, nil),
		WholeFileBuilder: openaio4miniHigh(ModelRoleWholeFileBuilder, nil),
		Namer:            *openaigpt41mini(ModelRoleName, nil),
		CommitMsg:        *openaigpt41mini(ModelRoleCommitMsg, nil),
		ExecStatus:       *openaio4miniMedium(ModelRoleExecStatus, nil),
	}

	CheapModelPack = ModelPack{
		Name:        "cheap",
		Description: "Cost-effective models that can still get the job done for easier tasks. Supports up to 160k context. Uses OpenAI's o4-mini model for planning, GPT-4.1 for coding, and GPT-4.1 Mini for lighter tasks.",
		Planner: PlannerRoleConfig{
			ModelRoleConfig:    *openaio4miniMedium(ModelRolePlanner, nil),
			PlannerModelConfig: getPlannerModelConfig(ModelProviderOpenAI, "openai/o4-mini-medium"),
		},
		Coder:       openaigpt41(ModelRoleCoder, nil),
		PlanSummary: *openaigpt41mini(ModelRolePlanSummary, nil),
		Builder: *openaio4miniLow(ModelRoleBuilder, &modelConfig{
			strongModel: openaio4miniMedium(ModelRoleBuilder, nil),
		}),
		WholeFileBuilder: openaio4miniLow(ModelRoleWholeFileBuilder, nil),
		Namer:            *openaigpt41mini(ModelRoleName, nil),
		CommitMsg:        *openaigpt41mini(ModelRoleCommitMsg, nil),
		ExecStatus:       *openaio4miniLow(ModelRoleExecStatus, nil),
	}

	OSSModelPack = ModelPack{
		Name:        "oss",
		Description: "An experimental mix of the best open source models for coding. Supports up to 56k context, 8k per file. Works best with smaller projects and files. Includes reasoning.",
		Planner: PlannerRoleConfig{
			ModelRoleConfig:    *deepseekr1Reasoning(ModelRolePlanner, nil),
			PlannerModelConfig: getPlannerModelConfig(ModelProviderOpenRouter, "deepseek/deepseek-r1-reasoning"),
		},
		Coder:            deepseekv3(ModelRoleCoder, nil),
		PlanSummary:      *deepseekr1NoReasoning(ModelRolePlanSummary, nil),
		Builder:          *deepseekr1NoReasoning(ModelRoleBuilder, nil),
		WholeFileBuilder: deepseekr1NoReasoning(ModelRoleWholeFileBuilder, nil),
		Namer:            *qwen25coder32b(ModelRoleName, nil),
		CommitMsg:        *qwen25coder32b(ModelRoleCommitMsg, nil),
		ExecStatus:       *deepseekr1NoReasoning(ModelRoleExecStatus, nil),
	}

	OpusPlannerModelPack = ModelPack{
		Name:        "opus-planner",
		Description: "Like daily driver, but uses Claude Opus 4 for planning. Supports up to 160k input context.",
		Planner: PlannerRoleConfig{
			ModelRoleConfig:    *claudeOpus4(ModelRolePlanner, nil),
			PlannerModelConfig: getPlannerModelConfig(ModelProviderOpenRouter, "anthropic/claude-opus-4"),
		},
		Coder:       claudeSonnet4With37Fallback(ModelRoleCoder, nil),
		Architect:   claudeOpus4(ModelRoleArchitect, nil),
		PlanSummary: *openaio4miniLow(ModelRolePlanSummary, nil),
		Builder: *openaio4miniMedium(ModelRoleBuilder, &modelConfig{
			strongModel: openaio4miniHigh(ModelRoleBuilder, nil),
		}),
		WholeFileBuilder: openaio4miniMedium(ModelRoleWholeFileBuilder, nil),
		Namer:            *openaigpt41mini(ModelRoleName, nil),
		CommitMsg:        *openaigpt41mini(ModelRoleCommitMsg, nil),
		ExecStatus:       *openaio4miniLow(ModelRoleExecStatus, nil),
	}

	OpenAIModelPack = ModelPack{
		Name:        "openai",
		Description: "OpenAI blend. Supports up to 1M context. Uses OpenAI's GPT-4.1 model for heavy lifting, GPT-4.1 Mini for lighter tasks.",
		Planner: PlannerRoleConfig{
			ModelRoleConfig:    *openaigpt41(ModelRolePlanner, nil),
			PlannerModelConfig: getPlannerModelConfig(ModelProviderOpenAI, "openai/gpt-4.1"),
		},
		PlanSummary: *openaio4miniLow(ModelRolePlanSummary, nil),
		Builder: *openaio4miniMedium(ModelRoleBuilder, &modelConfig{
			strongModel: openaio4miniHigh(ModelRoleBuilder, nil),
		}),
		WholeFileBuilder: openaio4miniMedium(ModelRoleWholeFileBuilder, nil),
		Namer:            *openaigpt41mini(ModelRoleName, nil),
		CommitMsg:        *openaigpt41mini(ModelRoleCommitMsg, nil),
		ExecStatus:       *openaio4miniLow(ModelRoleExecStatus, nil),
	}

	AnthropicModelPack = ModelPack{
		Name:        "anthropic",
		Description: "Anthropic blend. Supports up to 180k context. Uses Claude Sonnet 4 for heavy lifting, Claude 3.5 Haiku for lighter tasks.",
		Planner: PlannerRoleConfig{
			ModelRoleConfig:    *claudeSonnet4With37Fallback(ModelRolePlanner, nil),
			PlannerModelConfig: getPlannerModelConfig(ModelProviderOpenRouter, "anthropic/claude-sonnet-4"),
		},
		PlanSummary:      *claude35haiku(ModelRolePlanSummary, nil),
		Builder:          *claudeSonnet4With37Fallback(ModelRoleBuilder, nil),
		WholeFileBuilder: claudeSonnet4With37Fallback(ModelRoleWholeFileBuilder, nil),
		Namer:            *claude35haiku(ModelRoleName, nil),
		CommitMsg:        *claude35haiku(ModelRoleCommitMsg, nil),
		ExecStatus:       *claudeSonnet4With37Fallback(ModelRoleExecStatus, nil),
>>>>>>> 88582dfc
	}
	for _, f := range fns {
		f(&c)
	}
	return c
}

func getLargeContextFallback(role ModelRole, modelId ModelId, fns ...func(*ModelRoleConfigSchema)) func(*ModelRoleConfigSchema) {
	return func(c *ModelRoleConfigSchema) {
		n := getModelRoleConfig(role, modelId)
		for _, f := range fns {
			f(&n)
		}
		c.LargeContextFallback = &n
	}
}

<<<<<<< HEAD
func getErrorFallback(role ModelRole, modelId ModelId, fns ...func(*ModelRoleConfigSchema)) func(*ModelRoleConfigSchema) {
	return func(c *ModelRoleConfigSchema) {
		n := getModelRoleConfig(role, modelId)
		for _, f := range fns {
			f(&n)
		}
		c.ErrorFallback = &n
=======
func claude37Sonnet(role ModelRole, fallbacks *modelConfig) *ModelRoleConfig {
	return getModelConfig(role, ModelProviderOpenRouter, "anthropic/claude-3.7-sonnet", fallbacks)
}

func claudeSonnet4(role ModelRole, fallbacks *modelConfig) *ModelRoleConfig {
	return getModelConfig(role, ModelProviderOpenRouter, "anthropic/claude-sonnet-4", fallbacks)
}

func claudeSonnet4Thinking(role ModelRole, fallbacks *modelConfig) *ModelRoleConfig {
	return getModelConfig(role, ModelProviderOpenRouter, "anthropic/claude-sonnet-4:thinking", fallbacks)
}

func claudeSonnet4ThinkingHidden(role ModelRole, fallbacks *modelConfig) *ModelRoleConfig {
	return getModelConfig(role, ModelProviderOpenRouter, "anthropic/claude-sonnet-4:thinking-hidden", fallbacks)
}

func claudeOpus4(role ModelRole, fallbacks *modelConfig) *ModelRoleConfig {
	return getModelConfig(role, ModelProviderOpenRouter, "anthropic/claude-opus-4", fallbacks)
}

func claudeSonnet4With37Fallback(role ModelRole, fallbacks *modelConfig) *ModelRoleConfig {
	claude37Fallback := getModelConfig(role, ModelProviderOpenRouter, "anthropic/claude-3.7-sonnet", nil)
	if fallbacks == nil {
		fallbacks = &modelConfig{}
>>>>>>> 88582dfc
	}
}

func getStrongModelFallback(role ModelRole, modelId ModelId, fns ...func(*ModelRoleConfigSchema)) func(*ModelRoleConfigSchema) {
	return func(c *ModelRoleConfigSchema) {
		n := getModelRoleConfig(role, modelId)
		for _, f := range fns {
			f(&n)
		}
		c.StrongModel = &n
	}
}

var (
	DailyDriverPackSchema        ModelPackSchema
	ReasoningPackSchema          ModelPackSchema
	StrongPackSchema             ModelPackSchema
	OSSModelPackSchema           ModelPackSchema
	CheapModelPackSchema         ModelPackSchema
	AnthropicPackSchema          ModelPackSchema
	OpenAIPackSchema             ModelPackSchema
	GeminiPreviewPackSchema      ModelPackSchema
	GeminiExperimentalPackSchema ModelPackSchema
	R1PlannerPackSchema          ModelPackSchema
	PerplexityPlannerPackSchema  ModelPackSchema
)

// An ordered list you can iterate over if you need to display / validate.
var BuiltInModelPackSchemas = []*ModelPackSchema{
	&DailyDriverPackSchema,
	&ReasoningPackSchema,
	&StrongPackSchema,
	&CheapModelPackSchema,
	&OSSModelPackSchema,
	&AnthropicPackSchema,
	&OpenAIPackSchema,
	&GeminiPreviewPackSchema,
	&GeminiExperimentalPackSchema,
	&R1PlannerPackSchema,
	&PerplexityPlannerPackSchema,
}

func init() {
	defaultBuilder := getModelRoleConfig(ModelRoleBuilder, "openai/o4-mini-medium",
		getStrongModelFallback(ModelRoleBuilder, "openai/o4-mini-high"),
	)

	DailyDriverPackSchema = ModelPackSchema{
		Name:        "daily-driver",
		Description: "A mix of models from Anthropic, OpenAI, and Google that balances speed, quality, and cost. Supports up to 2M context.",
		Planner: getModelRoleConfig(ModelRolePlanner, "anthropic/claude-3.7-sonnet",
			getLargeContextFallback(ModelRolePlanner, "google/gemini-2.5-pro-preview",
				getLargeContextFallback(ModelRolePlanner, "google/gemini-pro-1.5"),
			),
		),
		Architect: Pointer(getModelRoleConfig(ModelRoleArchitect, "anthropic/claude-3.7-sonnet",
			getLargeContextFallback(ModelRoleArchitect, "google/gemini-2.5-pro-preview",
				getLargeContextFallback(ModelRoleArchitect, "google/gemini-pro-1.5"),
			),
		)),
		Coder: Pointer(getModelRoleConfig(ModelRoleCoder, "anthropic/claude-3.7-sonnet",
			getLargeContextFallback(ModelRoleCoder, "openai/gpt-4.1"),
		)),
		PlanSummary:      getModelRoleConfig(ModelRolePlanSummary, "openai/o4-mini-low"),
		Builder:          defaultBuilder,
		WholeFileBuilder: Pointer(getModelRoleConfig(ModelRoleWholeFileBuilder, "openai/o4-mini-medium")),
		Namer:            getModelRoleConfig(ModelRoleName, "openai/gpt-4.1-mini"),
		CommitMsg:        getModelRoleConfig(ModelRoleCommitMsg, "openai/gpt-4.1-mini"),
		ExecStatus:       getModelRoleConfig(ModelRoleExecStatus, "openai/o4-mini-low"),
	}

	ReasoningPackSchema = ModelPackSchema{
		Name:             "reasoning",
		Description:      "Like the daily driver, but uses 3.7-sonnet:thinking with reasoning enabled for planning and coding. Supports up to 160k input context.",
		Planner:          getModelRoleConfig(ModelRolePlanner, "anthropic/claude-3.7-sonnet-thinking-hidden"),
		Coder:            Pointer(getModelRoleConfig(ModelRoleCoder, "anthropic/claude-3.7-sonnet-thinking-hidden")),
		PlanSummary:      getModelRoleConfig(ModelRolePlanSummary, "openai/o4-mini-low"),
		Builder:          defaultBuilder,
		WholeFileBuilder: Pointer(getModelRoleConfig(ModelRoleWholeFileBuilder, "openai/o4-mini-medium")),
		Namer:            getModelRoleConfig(ModelRoleName, "openai/gpt-4.1-mini"),
		CommitMsg:        getModelRoleConfig(ModelRoleCommitMsg, "openai/gpt-4.1-mini"),
		ExecStatus:       getModelRoleConfig(ModelRoleExecStatus, "openai/o4-mini-low"),
	}

	StrongPackSchema = ModelPackSchema{
		Name:             "strong",
		Description:      "For difficult tasks where slower responses and builds are ok. Uses o3-high for architecture and planning, claude-3.7-sonnet thinking for implementation, prioritizes reliability over speed for builds. Supports up to 160k input context.",
		Planner:          getModelRoleConfig(ModelRolePlanner, "openai/o3-high"),
		Architect:        Pointer(getModelRoleConfig(ModelRoleArchitect, "openai/o3-high")),
		Coder:            Pointer(getModelRoleConfig(ModelRoleCoder, "anthropic/claude-3.7-sonnet-thinking-hidden")),
		PlanSummary:      getModelRoleConfig(ModelRolePlanSummary, "openai/o4-mini-low"),
		Builder:          getModelRoleConfig(ModelRoleBuilder, "openai/o4-mini-high"),
		WholeFileBuilder: Pointer(getModelRoleConfig(ModelRoleWholeFileBuilder, "openai/o4-mini-high")),
		Namer:            getModelRoleConfig(ModelRoleName, "openai/gpt-4.1-mini"),
		CommitMsg:        getModelRoleConfig(ModelRoleCommitMsg, "openai/gpt-4.1-mini"),
		ExecStatus:       getModelRoleConfig(ModelRoleExecStatus, "openai/o4-mini-medium"),
	}

	CheapModelPackSchema = ModelPackSchema{
		Name:             "cheap",
		Description:      "Cost-effective models that can still get the job done for easier tasks. Supports up to 160k context. Uses OpenAI's o4-mini model for planning, GPT-4.1 for coding, and GPT-4.1 Mini for lighter tasks.",
		Planner:          getModelRoleConfig(ModelRolePlanner, "openai/o4-mini-medium"),
		Coder:            Pointer(getModelRoleConfig(ModelRoleCoder, "openai/gpt-4.1")),
		PlanSummary:      getModelRoleConfig(ModelRolePlanSummary, "openai/gpt-4.1-mini"),
		Builder:          getModelRoleConfig(ModelRoleBuilder, "openai/o4-mini-low"),
		WholeFileBuilder: Pointer(getModelRoleConfig(ModelRoleWholeFileBuilder, "openai/o4-mini-low")),
		Namer:            getModelRoleConfig(ModelRoleName, "openai/gpt-4.1-mini"),
		CommitMsg:        getModelRoleConfig(ModelRoleCommitMsg, "openai/gpt-4.1-mini"),
		ExecStatus:       getModelRoleConfig(ModelRoleExecStatus, "openai/o4-mini-low"),
	}

	OSSModelPackSchema = ModelPackSchema{
		Name:             "oss",
		Description:      "An experimental mix of the best open source models for coding. Supports up to 56k context, 8k per file. Works best with smaller projects and files. Includes reasoning.",
		Planner:          getModelRoleConfig(ModelRolePlanner, "deepseek/r1-reasoning-visible"),
		Coder:            Pointer(getModelRoleConfig(ModelRoleCoder, "deepseek/v3-0324")),
		PlanSummary:      getModelRoleConfig(ModelRolePlanSummary, "deepseek/r1-reasoning-hidden"),
		Builder:          getModelRoleConfig(ModelRoleBuilder, "deepseek/r1-reasoning-hidden"),
		WholeFileBuilder: Pointer(getModelRoleConfig(ModelRoleWholeFileBuilder, "deepseek/r1-reasoning-hidden")),
		Namer:            getModelRoleConfig(ModelRoleName, "qwen/qwen-2.5-coder-32b-instruct"),
		CommitMsg:        getModelRoleConfig(ModelRoleCommitMsg, "qwen/qwen-2.5-coder-32b-instruct"),
		ExecStatus:       getModelRoleConfig(ModelRoleExecStatus, "deepseek/r1-reasoning-hidden"),
	}

	OpenAIPackSchema = ModelPackSchema{
		Name:             "openai",
		Description:      "OpenAI blend. Supports up to 1M context. Uses OpenAI's GPT-4.1 model for heavy lifting, GPT-4.1 Mini for lighter tasks.",
		Planner:          getModelRoleConfig(ModelRolePlanner, "openai/gpt-4.1"),
		PlanSummary:      getModelRoleConfig(ModelRolePlanSummary, "openai/o4-mini-low"),
		Builder:          defaultBuilder,
		WholeFileBuilder: Pointer(getModelRoleConfig(ModelRoleWholeFileBuilder, "openai/o4-mini-medium")),
		Namer:            getModelRoleConfig(ModelRoleName, "openai/gpt-4.1-mini"),
		CommitMsg:        getModelRoleConfig(ModelRoleCommitMsg, "openai/gpt-4.1-mini"),
		ExecStatus:       getModelRoleConfig(ModelRoleExecStatus, "openai/o4-mini-low"),
	}

	AnthropicPackSchema = ModelPackSchema{
		Name:             "anthropic",
		Description:      "Anthropic blend. Supports up to 180k context. Uses Claude 3.5 Sonnet for heavy lifting, Claude 3 Haiku for lighter tasks.",
		Planner:          getModelRoleConfig(ModelRolePlanner, "anthropic/claude-3.7-sonnet"),
		Coder:            Pointer(getModelRoleConfig(ModelRoleCoder, "anthropic/claude-3.7-sonnet")),
		PlanSummary:      getModelRoleConfig(ModelRolePlanSummary, "anthropic/claude-3.5-haiku"),
		Builder:          getModelRoleConfig(ModelRoleBuilder, "anthropic/claude-3.7-sonnet"),
		WholeFileBuilder: Pointer(getModelRoleConfig(ModelRoleWholeFileBuilder, "anthropic/claude-3.7-sonnet")),
		Namer:            getModelRoleConfig(ModelRoleName, "anthropic/claude-3.5-haiku"),
		CommitMsg:        getModelRoleConfig(ModelRoleCommitMsg, "anthropic/claude-3.5-haiku"),
		ExecStatus:       getModelRoleConfig(ModelRoleExecStatus, "anthropic/claude-3.7-sonnet"),
	}

	GeminiPreviewPackSchema = ModelPackSchema{
		Name:             "gemini-preview",
		Description:      "Uses Gemini 2.5 Pro Preview for planning and coding, default models for other roles. Supports up to 1M input context.",
		Planner:          getModelRoleConfig(ModelRolePlanner, "google/gemini-2.5-pro-preview"),
		Coder:            Pointer(getModelRoleConfig(ModelRoleCoder, "google/gemini-2.5-pro-preview")),
		PlanSummary:      getModelRoleConfig(ModelRolePlanSummary, "openai/o4-mini-low"),
		Builder:          defaultBuilder,
		WholeFileBuilder: Pointer(getModelRoleConfig(ModelRoleWholeFileBuilder, "openai/o4-mini-medium")),
		Namer:            getModelRoleConfig(ModelRoleName, "openai/gpt-4.1-mini"),
		CommitMsg:        getModelRoleConfig(ModelRoleCommitMsg, "openai/gpt-4.1-mini"),
		ExecStatus:       getModelRoleConfig(ModelRoleExecStatus, "openai/o4-mini-low"),
	}

	GeminiExperimentalPackSchema = ModelPackSchema{
		Name:             "gemini-exp",
		Description:      "Uses Gemini 2.5 Pro Experimental (free) for planning and coding, default models for other roles. Supports up to 1M input context.",
		Planner:          getModelRoleConfig(ModelRolePlanner, "google/gemini-2.5-pro-exp"),
		Coder:            Pointer(getModelRoleConfig(ModelRoleCoder, "google/gemini-2.5-pro-exp")),
		PlanSummary:      getModelRoleConfig(ModelRolePlanSummary, "openai/o4-mini-low"),
		Builder:          defaultBuilder,
		WholeFileBuilder: Pointer(getModelRoleConfig(ModelRoleWholeFileBuilder, "openai/o4-mini-medium")),
		Namer:            getModelRoleConfig(ModelRoleName, "openai/gpt-4.1-mini"),
		CommitMsg:        getModelRoleConfig(ModelRoleCommitMsg, "openai/gpt-4.1-mini"),
		ExecStatus:       getModelRoleConfig(ModelRoleExecStatus, "openai/o4-mini-low"),
	}

	R1PlannerPackSchema = ModelPackSchema{
		Name:             "r1-planner",
		Description:      "Uses DeepSeek R1 for planning, Qwen for light tasks, and default models for implementation. Supports up to 56k input context.",
		Planner:          getModelRoleConfig(ModelRolePlanner, "deepseek/r1-reasoning-visible"),
		Coder:            Pointer(getModelRoleConfig(ModelRoleCoder, "anthropic/claude-3.7-sonnet")),
		PlanSummary:      getModelRoleConfig(ModelRolePlanSummary, "openai/o4-mini-low"),
		Builder:          getModelRoleConfig(ModelRoleBuilder, "openai/o4-mini-medium"),
		WholeFileBuilder: Pointer(getModelRoleConfig(ModelRoleWholeFileBuilder, "openai/o4-mini-low")),
		Namer:            getModelRoleConfig(ModelRoleName, "openai/gpt-4.1-mini"),
		CommitMsg:        getModelRoleConfig(ModelRoleCommitMsg, "openai/gpt-4.1-mini"),
		ExecStatus:       getModelRoleConfig(ModelRoleExecStatus, "openai/o4-mini-medium"),
	}

	PerplexityPlannerPackSchema = ModelPackSchema{
		Name:             "perplexity-planner",
		Description:      "Uses Perplexity Sonar for planning, Qwen for light tasks, and default models for implementation. Supports up to 97k input context.",
		Planner:          getModelRoleConfig(ModelRolePlanner, "perplexity/sonar-reasoning-visible"),
		Coder:            Pointer(getModelRoleConfig(ModelRoleCoder, "anthropic/claude-3.7-sonnet")),
		PlanSummary:      getModelRoleConfig(ModelRolePlanSummary, "openai/o4-mini-low"),
		Builder:          getModelRoleConfig(ModelRoleBuilder, "openai/o4-mini-medium"),
		WholeFileBuilder: Pointer(getModelRoleConfig(ModelRoleWholeFileBuilder, "openai/o4-mini-low")),
		Namer:            getModelRoleConfig(ModelRoleName, "openai/gpt-4.1-mini"),
		CommitMsg:        getModelRoleConfig(ModelRoleCommitMsg, "openai/gpt-4.1-mini"),
		ExecStatus:       getModelRoleConfig(ModelRoleExecStatus, "openai/o4-mini-medium"),
	}

	DailyDriverModelPack = DailyDriverPackSchema.ToModelPack()
	ReasoningModelPack = ReasoningPackSchema.ToModelPack()
	StrongModelPack = StrongPackSchema.ToModelPack()
	CheapModelPack = CheapModelPackSchema.ToModelPack()
	OSSModelPack = OSSModelPackSchema.ToModelPack()
	AnthropicModelPack = AnthropicPackSchema.ToModelPack()
	OpenAIModelPack = OpenAIPackSchema.ToModelPack()
	GeminiPreviewModelPack = GeminiPreviewPackSchema.ToModelPack()
	GeminiExperimentalModelPack = GeminiExperimentalPackSchema.ToModelPack()
	R1PlannerModelPack = R1PlannerPackSchema.ToModelPack()
	PerplexityPlannerModelPack = PerplexityPlannerPackSchema.ToModelPack()

	// Preserve the old slices/vars
	BuiltInModelPacks = []*ModelPack{
		&DailyDriverModelPack,
		&ReasoningModelPack,
		&StrongModelPack,
		&CheapModelPack,
		&OSSModelPack,
		&AnthropicModelPack,
		&OpenAIModelPack,
		&GeminiPreviewModelPack,
		&GeminiExperimentalModelPack,
		&R1PlannerModelPack,
		&PerplexityPlannerModelPack,
	}

	DefaultModelPack = &DailyDriverModelPack

}<|MERGE_RESOLUTION|>--- conflicted
+++ resolved
@@ -23,202 +23,23 @@
 	&StrongModelPack,
 	&CheapModelPack,
 	&OSSModelPack,
-
 	&OpusPlannerModelPack,
 	&StrongModelOpus,
-
 	&AnthropicModelPack,
 	&OpenAIModelPack,
-
 	&GeminiPreviewModelPack,
 	&GeminiExperimentalModelPack,
-
 	&R1PlannerModelPack,
 	&PerplexityPlannerModelPack,
 }
 
 var DefaultModelPack *ModelPack = &DailyDriverModelPack
 
-<<<<<<< HEAD
 func getModelRoleConfig(role ModelRole, modelId ModelId, fns ...func(*ModelRoleConfigSchema)) ModelRoleConfigSchema {
 	c := ModelRoleConfigSchema{
 		ModelId:     modelId,
 		Temperature: DefaultConfigByRole[role].Temperature,
 		TopP:        DefaultConfigByRole[role].TopP,
-=======
-func init() {
-	DailyDriverModelPack = ModelPack{
-		Name:        "daily-driver",
-		Description: "A mix of models from Anthropic, OpenAI, and Google that balances speed, quality, and cost. Supports up to 2M context. Plandex prompts are especially tested and optimized for this pack.",
-		Planner: PlannerRoleConfig{
-			ModelRoleConfig: *claudeSonnet4With37Fallback(ModelRolePlanner, &modelConfig{
-				largeContextFallback: geminipro25preview(ModelRolePlanner, &modelConfig{
-					largeContextFallback: gemini15pro(ModelRolePlanner, nil),
-				}),
-			}),
-			PlannerModelConfig: getPlannerModelConfig(ModelProviderOpenRouter, "anthropic/claude-sonnet-4"),
-		},
-		Coder: claudeSonnet4With37Fallback(ModelRoleCoder, &modelConfig{
-			largeContextFallback: openaigpt41(ModelRoleCoder, nil),
-		}),
-		Architect: claudeSonnet4With37Fallback(ModelRoleArchitect, &modelConfig{
-			largeContextFallback: geminipro25preview(ModelRolePlanner, &modelConfig{
-				largeContextFallback: gemini15pro(ModelRolePlanner, nil),
-			}),
-		}),
-		PlanSummary: *openaio4miniLow(ModelRolePlanSummary, nil),
-		Builder: *openaio4miniMedium(ModelRoleBuilder, &modelConfig{
-			strongModel: openaio4miniHigh(ModelRoleBuilder, nil),
-		}),
-		WholeFileBuilder: openaio4miniMedium(ModelRoleWholeFileBuilder, nil),
-		Namer:            *openaigpt41mini(ModelRoleName, nil),
-		CommitMsg:        *openaigpt41mini(ModelRoleCommitMsg, nil),
-		ExecStatus:       *openaio4miniLow(ModelRoleExecStatus, nil),
-	}
-
-	ReasoningModelPack = ModelPack{
-		Name:        "reasoning",
-		Description: "Like the daily driver, but uses sonnet-4 with reasoning enabled for planning and coding. Supports up to 160k input context.",
-		Planner: PlannerRoleConfig{
-			ModelRoleConfig: *claudeSonnet4ThinkingHidden(ModelRolePlanner, &modelConfig{
-				errorFallback: claude37SonnetThinkingHidden(ModelRolePlanner, nil),
-			}),
-			PlannerModelConfig: getPlannerModelConfig(ModelProviderOpenRouter, "anthropic/claude-sonnet-4:thinking-hidden"),
-		},
-		Coder: claudeSonnet4ThinkingHidden(ModelRoleCoder, &modelConfig{
-			errorFallback: claude37SonnetThinkingHidden(ModelRoleCoder, nil),
-		}),
-		PlanSummary: *openaio4miniLow(ModelRolePlanSummary, nil),
-		Builder: *openaio4miniMedium(ModelRoleBuilder, &modelConfig{
-			strongModel: openaio4miniHigh(ModelRoleBuilder, nil),
-		}),
-
-		WholeFileBuilder: openaio4miniMedium(ModelRoleWholeFileBuilder, nil),
-		Namer:            *openaigpt41mini(ModelRoleName, nil),
-		CommitMsg:        *openaigpt41mini(ModelRoleCommitMsg, nil),
-		ExecStatus:       *openaio4miniLow(ModelRoleExecStatus, nil),
-	}
-
-	StrongModelPack = ModelPack{
-		Name:        "strong",
-		Description: "For difficult tasks where slower responses and builds are ok. Uses o3-high for architecture and planning, claude-sonnet-4 thinking for implementation, prioritizes reliability over speed for builds. Supports up to 160k input context.",
-		Planner: PlannerRoleConfig{
-			ModelRoleConfig:    *openaio3high(ModelRolePlanner, nil),
-			PlannerModelConfig: getPlannerModelConfig(ModelProviderOpenAI, "openai/o3-high"),
-		},
-		Architect: openaio3high(ModelRoleArchitect, nil),
-		Coder: claudeSonnet4ThinkingHidden(ModelRoleCoder, &modelConfig{
-			errorFallback: claude37SonnetThinkingHidden(ModelRoleCoder, nil),
-		}),
-		PlanSummary:      *openaio4miniLow(ModelRolePlanSummary, nil),
-		Builder:          *openaio4miniHigh(ModelRoleBuilder, nil),
-		WholeFileBuilder: openaio4miniHigh(ModelRoleWholeFileBuilder, nil),
-		Namer:            *openaigpt41mini(ModelRoleName, nil),
-		CommitMsg:        *openaigpt41mini(ModelRoleCommitMsg, nil),
-		ExecStatus:       *openaio4miniMedium(ModelRoleExecStatus, nil),
-	}
-
-	StrongModelOpus = ModelPack{
-		Name:        "strong-opus",
-		Description: "Like the strong pack, but uses Claude Opus 4 thinking for planning and coding. Supports up to 160k input context.",
-		Planner: PlannerRoleConfig{
-			ModelRoleConfig:    *claudeOpus4(ModelRolePlanner, nil),
-			PlannerModelConfig: getPlannerModelConfig(ModelProviderOpenRouter, "anthropic/claude-opus-4"),
-		},
-		Architect:        claudeOpus4(ModelRoleArchitect, nil),
-		Coder:            claudeOpus4(ModelRoleCoder, nil),
-		PlanSummary:      *openaio4miniLow(ModelRolePlanSummary, nil),
-		Builder:          *openaio4miniHigh(ModelRoleBuilder, nil),
-		WholeFileBuilder: openaio4miniHigh(ModelRoleWholeFileBuilder, nil),
-		Namer:            *openaigpt41mini(ModelRoleName, nil),
-		CommitMsg:        *openaigpt41mini(ModelRoleCommitMsg, nil),
-		ExecStatus:       *openaio4miniMedium(ModelRoleExecStatus, nil),
-	}
-
-	CheapModelPack = ModelPack{
-		Name:        "cheap",
-		Description: "Cost-effective models that can still get the job done for easier tasks. Supports up to 160k context. Uses OpenAI's o4-mini model for planning, GPT-4.1 for coding, and GPT-4.1 Mini for lighter tasks.",
-		Planner: PlannerRoleConfig{
-			ModelRoleConfig:    *openaio4miniMedium(ModelRolePlanner, nil),
-			PlannerModelConfig: getPlannerModelConfig(ModelProviderOpenAI, "openai/o4-mini-medium"),
-		},
-		Coder:       openaigpt41(ModelRoleCoder, nil),
-		PlanSummary: *openaigpt41mini(ModelRolePlanSummary, nil),
-		Builder: *openaio4miniLow(ModelRoleBuilder, &modelConfig{
-			strongModel: openaio4miniMedium(ModelRoleBuilder, nil),
-		}),
-		WholeFileBuilder: openaio4miniLow(ModelRoleWholeFileBuilder, nil),
-		Namer:            *openaigpt41mini(ModelRoleName, nil),
-		CommitMsg:        *openaigpt41mini(ModelRoleCommitMsg, nil),
-		ExecStatus:       *openaio4miniLow(ModelRoleExecStatus, nil),
-	}
-
-	OSSModelPack = ModelPack{
-		Name:        "oss",
-		Description: "An experimental mix of the best open source models for coding. Supports up to 56k context, 8k per file. Works best with smaller projects and files. Includes reasoning.",
-		Planner: PlannerRoleConfig{
-			ModelRoleConfig:    *deepseekr1Reasoning(ModelRolePlanner, nil),
-			PlannerModelConfig: getPlannerModelConfig(ModelProviderOpenRouter, "deepseek/deepseek-r1-reasoning"),
-		},
-		Coder:            deepseekv3(ModelRoleCoder, nil),
-		PlanSummary:      *deepseekr1NoReasoning(ModelRolePlanSummary, nil),
-		Builder:          *deepseekr1NoReasoning(ModelRoleBuilder, nil),
-		WholeFileBuilder: deepseekr1NoReasoning(ModelRoleWholeFileBuilder, nil),
-		Namer:            *qwen25coder32b(ModelRoleName, nil),
-		CommitMsg:        *qwen25coder32b(ModelRoleCommitMsg, nil),
-		ExecStatus:       *deepseekr1NoReasoning(ModelRoleExecStatus, nil),
-	}
-
-	OpusPlannerModelPack = ModelPack{
-		Name:        "opus-planner",
-		Description: "Like daily driver, but uses Claude Opus 4 for planning. Supports up to 160k input context.",
-		Planner: PlannerRoleConfig{
-			ModelRoleConfig:    *claudeOpus4(ModelRolePlanner, nil),
-			PlannerModelConfig: getPlannerModelConfig(ModelProviderOpenRouter, "anthropic/claude-opus-4"),
-		},
-		Coder:       claudeSonnet4With37Fallback(ModelRoleCoder, nil),
-		Architect:   claudeOpus4(ModelRoleArchitect, nil),
-		PlanSummary: *openaio4miniLow(ModelRolePlanSummary, nil),
-		Builder: *openaio4miniMedium(ModelRoleBuilder, &modelConfig{
-			strongModel: openaio4miniHigh(ModelRoleBuilder, nil),
-		}),
-		WholeFileBuilder: openaio4miniMedium(ModelRoleWholeFileBuilder, nil),
-		Namer:            *openaigpt41mini(ModelRoleName, nil),
-		CommitMsg:        *openaigpt41mini(ModelRoleCommitMsg, nil),
-		ExecStatus:       *openaio4miniLow(ModelRoleExecStatus, nil),
-	}
-
-	OpenAIModelPack = ModelPack{
-		Name:        "openai",
-		Description: "OpenAI blend. Supports up to 1M context. Uses OpenAI's GPT-4.1 model for heavy lifting, GPT-4.1 Mini for lighter tasks.",
-		Planner: PlannerRoleConfig{
-			ModelRoleConfig:    *openaigpt41(ModelRolePlanner, nil),
-			PlannerModelConfig: getPlannerModelConfig(ModelProviderOpenAI, "openai/gpt-4.1"),
-		},
-		PlanSummary: *openaio4miniLow(ModelRolePlanSummary, nil),
-		Builder: *openaio4miniMedium(ModelRoleBuilder, &modelConfig{
-			strongModel: openaio4miniHigh(ModelRoleBuilder, nil),
-		}),
-		WholeFileBuilder: openaio4miniMedium(ModelRoleWholeFileBuilder, nil),
-		Namer:            *openaigpt41mini(ModelRoleName, nil),
-		CommitMsg:        *openaigpt41mini(ModelRoleCommitMsg, nil),
-		ExecStatus:       *openaio4miniLow(ModelRoleExecStatus, nil),
-	}
-
-	AnthropicModelPack = ModelPack{
-		Name:        "anthropic",
-		Description: "Anthropic blend. Supports up to 180k context. Uses Claude Sonnet 4 for heavy lifting, Claude 3.5 Haiku for lighter tasks.",
-		Planner: PlannerRoleConfig{
-			ModelRoleConfig:    *claudeSonnet4With37Fallback(ModelRolePlanner, nil),
-			PlannerModelConfig: getPlannerModelConfig(ModelProviderOpenRouter, "anthropic/claude-sonnet-4"),
-		},
-		PlanSummary:      *claude35haiku(ModelRolePlanSummary, nil),
-		Builder:          *claudeSonnet4With37Fallback(ModelRoleBuilder, nil),
-		WholeFileBuilder: claudeSonnet4With37Fallback(ModelRoleWholeFileBuilder, nil),
-		Namer:            *claude35haiku(ModelRoleName, nil),
-		CommitMsg:        *claude35haiku(ModelRoleCommitMsg, nil),
-		ExecStatus:       *claudeSonnet4With37Fallback(ModelRoleExecStatus, nil),
->>>>>>> 88582dfc
 	}
 	for _, f := range fns {
 		f(&c)
@@ -236,7 +57,6 @@
 	}
 }
 
-<<<<<<< HEAD
 func getErrorFallback(role ModelRole, modelId ModelId, fns ...func(*ModelRoleConfigSchema)) func(*ModelRoleConfigSchema) {
 	return func(c *ModelRoleConfigSchema) {
 		n := getModelRoleConfig(role, modelId)
@@ -244,32 +64,6 @@
 			f(&n)
 		}
 		c.ErrorFallback = &n
-=======
-func claude37Sonnet(role ModelRole, fallbacks *modelConfig) *ModelRoleConfig {
-	return getModelConfig(role, ModelProviderOpenRouter, "anthropic/claude-3.7-sonnet", fallbacks)
-}
-
-func claudeSonnet4(role ModelRole, fallbacks *modelConfig) *ModelRoleConfig {
-	return getModelConfig(role, ModelProviderOpenRouter, "anthropic/claude-sonnet-4", fallbacks)
-}
-
-func claudeSonnet4Thinking(role ModelRole, fallbacks *modelConfig) *ModelRoleConfig {
-	return getModelConfig(role, ModelProviderOpenRouter, "anthropic/claude-sonnet-4:thinking", fallbacks)
-}
-
-func claudeSonnet4ThinkingHidden(role ModelRole, fallbacks *modelConfig) *ModelRoleConfig {
-	return getModelConfig(role, ModelProviderOpenRouter, "anthropic/claude-sonnet-4:thinking-hidden", fallbacks)
-}
-
-func claudeOpus4(role ModelRole, fallbacks *modelConfig) *ModelRoleConfig {
-	return getModelConfig(role, ModelProviderOpenRouter, "anthropic/claude-opus-4", fallbacks)
-}
-
-func claudeSonnet4With37Fallback(role ModelRole, fallbacks *modelConfig) *ModelRoleConfig {
-	claude37Fallback := getModelConfig(role, ModelProviderOpenRouter, "anthropic/claude-3.7-sonnet", nil)
-	if fallbacks == nil {
-		fallbacks = &modelConfig{}
->>>>>>> 88582dfc
 	}
 }
 
@@ -297,7 +91,6 @@
 	PerplexityPlannerPackSchema  ModelPackSchema
 )
 
-// An ordered list you can iterate over if you need to display / validate.
 var BuiltInModelPackSchemas = []*ModelPackSchema{
 	&DailyDriverPackSchema,
 	&ReasoningPackSchema,
@@ -320,17 +113,17 @@
 	DailyDriverPackSchema = ModelPackSchema{
 		Name:        "daily-driver",
 		Description: "A mix of models from Anthropic, OpenAI, and Google that balances speed, quality, and cost. Supports up to 2M context.",
-		Planner: getModelRoleConfig(ModelRolePlanner, "anthropic/claude-3.7-sonnet",
+		Planner: getModelRoleConfig(ModelRolePlanner, "anthropic/claude-sonnet-4",
 			getLargeContextFallback(ModelRolePlanner, "google/gemini-2.5-pro-preview",
 				getLargeContextFallback(ModelRolePlanner, "google/gemini-pro-1.5"),
 			),
 		),
-		Architect: Pointer(getModelRoleConfig(ModelRoleArchitect, "anthropic/claude-3.7-sonnet",
+		Architect: Pointer(getModelRoleConfig(ModelRoleArchitect, "anthropic/claude-sonnet-4",
 			getLargeContextFallback(ModelRoleArchitect, "google/gemini-2.5-pro-preview",
 				getLargeContextFallback(ModelRoleArchitect, "google/gemini-pro-1.5"),
 			),
 		)),
-		Coder: Pointer(getModelRoleConfig(ModelRoleCoder, "anthropic/claude-3.7-sonnet",
+		Coder: Pointer(getModelRoleConfig(ModelRoleCoder, "anthropic/claude-sonnet-4",
 			getLargeContextFallback(ModelRoleCoder, "openai/gpt-4.1"),
 		)),
 		PlanSummary:      getModelRoleConfig(ModelRolePlanSummary, "openai/o4-mini-low"),
@@ -342,133 +135,143 @@
 	}
 
 	ReasoningPackSchema = ModelPackSchema{
-		Name:             "reasoning",
-		Description:      "Like the daily driver, but uses 3.7-sonnet:thinking with reasoning enabled for planning and coding. Supports up to 160k input context.",
-		Planner:          getModelRoleConfig(ModelRolePlanner, "anthropic/claude-3.7-sonnet-thinking-hidden"),
-		Coder:            Pointer(getModelRoleConfig(ModelRoleCoder, "anthropic/claude-3.7-sonnet-thinking-hidden")),
-		PlanSummary:      getModelRoleConfig(ModelRolePlanSummary, "openai/o4-mini-low"),
-		Builder:          defaultBuilder,
-		WholeFileBuilder: Pointer(getModelRoleConfig(ModelRoleWholeFileBuilder, "openai/o4-mini-medium")),
-		Namer:            getModelRoleConfig(ModelRoleName, "openai/gpt-4.1-mini"),
-		CommitMsg:        getModelRoleConfig(ModelRoleCommitMsg, "openai/gpt-4.1-mini"),
-		ExecStatus:       getModelRoleConfig(ModelRoleExecStatus, "openai/o4-mini-low"),
+		Name:        "reasoning",
+		Description: "Like the daily driver, but uses sonnet-4-thinking with reasoning enabled for planning and coding. Supports up to 160k input context.",
+		Planner:     getModelRoleConfig(ModelRolePlanner, "anthropic/claude-sonnet-4-thinking-hidden"),
+		Coder:       Pointer(getModelRoleConfig(ModelRoleCoder, "anthropic/claude-sonnet-4-thinking-hidden")),
+		PlanSummary: getModelRoleConfig(ModelRolePlanSummary, "openai/o4-mini-low"),
+		Builder:     defaultBuilder,
+		WholeFileBuilder: Pointer(getModelRoleConfig(ModelRoleWholeFileBuilder,
+			"openai/o4-mini-medium")),
+		Namer:      getModelRoleConfig(ModelRoleName, "openai/gpt-4.1-mini"),
+		CommitMsg:  getModelRoleConfig(ModelRoleCommitMsg, "openai/gpt-4.1-mini"),
+		ExecStatus: getModelRoleConfig(ModelRoleExecStatus, "openai/o4-mini-low"),
 	}
 
 	StrongPackSchema = ModelPackSchema{
-		Name:             "strong",
-		Description:      "For difficult tasks where slower responses and builds are ok. Uses o3-high for architecture and planning, claude-3.7-sonnet thinking for implementation, prioritizes reliability over speed for builds. Supports up to 160k input context.",
-		Planner:          getModelRoleConfig(ModelRolePlanner, "openai/o3-high"),
-		Architect:        Pointer(getModelRoleConfig(ModelRoleArchitect, "openai/o3-high")),
-		Coder:            Pointer(getModelRoleConfig(ModelRoleCoder, "anthropic/claude-3.7-sonnet-thinking-hidden")),
-		PlanSummary:      getModelRoleConfig(ModelRolePlanSummary, "openai/o4-mini-low"),
-		Builder:          getModelRoleConfig(ModelRoleBuilder, "openai/o4-mini-high"),
-		WholeFileBuilder: Pointer(getModelRoleConfig(ModelRoleWholeFileBuilder, "openai/o4-mini-high")),
-		Namer:            getModelRoleConfig(ModelRoleName, "openai/gpt-4.1-mini"),
-		CommitMsg:        getModelRoleConfig(ModelRoleCommitMsg, "openai/gpt-4.1-mini"),
-		ExecStatus:       getModelRoleConfig(ModelRoleExecStatus, "openai/o4-mini-medium"),
+		Name:        "strong",
+		Description: "For difficult tasks where slower responses and builds are ok. Uses o3-high for architecture and planning, claude-sonnet-4 thinking for implementation. Supports up to 160k input context.",
+		Planner:     getModelRoleConfig(ModelRolePlanner, "openai/o3-high"),
+		Architect:   Pointer(getModelRoleConfig(ModelRoleArchitect, "openai/o3-high")),
+		Coder:       Pointer(getModelRoleConfig(ModelRoleCoder, "anthropic/claude-sonnet-4-thinking-hidden")),
+		PlanSummary: getModelRoleConfig(ModelRolePlanSummary, "openai/o4-mini-low"),
+		Builder:     getModelRoleConfig(ModelRoleBuilder, "openai/o4-mini-high"),
+		WholeFileBuilder: Pointer(getModelRoleConfig(ModelRoleWholeFileBuilder,
+			"openai/o4-mini-high")),
+		Namer:      getModelRoleConfig(ModelRoleName, "openai/gpt-4.1-mini"),
+		CommitMsg:  getModelRoleConfig(ModelRoleCommitMsg, "openai/gpt-4.1-mini"),
+		ExecStatus: getModelRoleConfig(ModelRoleExecStatus, "openai/o4-mini-medium"),
 	}
 
 	CheapModelPackSchema = ModelPackSchema{
-		Name:             "cheap",
-		Description:      "Cost-effective models that can still get the job done for easier tasks. Supports up to 160k context. Uses OpenAI's o4-mini model for planning, GPT-4.1 for coding, and GPT-4.1 Mini for lighter tasks.",
-		Planner:          getModelRoleConfig(ModelRolePlanner, "openai/o4-mini-medium"),
-		Coder:            Pointer(getModelRoleConfig(ModelRoleCoder, "openai/gpt-4.1")),
-		PlanSummary:      getModelRoleConfig(ModelRolePlanSummary, "openai/gpt-4.1-mini"),
-		Builder:          getModelRoleConfig(ModelRoleBuilder, "openai/o4-mini-low"),
-		WholeFileBuilder: Pointer(getModelRoleConfig(ModelRoleWholeFileBuilder, "openai/o4-mini-low")),
-		Namer:            getModelRoleConfig(ModelRoleName, "openai/gpt-4.1-mini"),
-		CommitMsg:        getModelRoleConfig(ModelRoleCommitMsg, "openai/gpt-4.1-mini"),
-		ExecStatus:       getModelRoleConfig(ModelRoleExecStatus, "openai/o4-mini-low"),
+		Name:        "cheap",
+		Description: "Cost-effective models that can still get the job done for easier tasks. Supports up to 160k context. Uses OpenAI's o4-mini model for planning, GPT-4.1 for coding, and GPT-4.1 Mini for lighter tasks.",
+		Planner:     getModelRoleConfig(ModelRolePlanner, "openai/o4-mini-medium"),
+		Coder:       Pointer(getModelRoleConfig(ModelRoleCoder, "openai/gpt-4.1")),
+		PlanSummary: getModelRoleConfig(ModelRolePlanSummary, "openai/gpt-4.1-mini"),
+		Builder:     getModelRoleConfig(ModelRoleBuilder, "openai/o4-mini-low"),
+		WholeFileBuilder: Pointer(getModelRoleConfig(ModelRoleWholeFileBuilder,
+			"openai/o4-mini-low")),
+		Namer:      getModelRoleConfig(ModelRoleName, "openai/gpt-4.1-mini"),
+		CommitMsg:  getModelRoleConfig(ModelRoleCommitMsg, "openai/gpt-4.1-mini"),
+		ExecStatus: getModelRoleConfig(ModelRoleExecStatus, "openai/o4-mini-low"),
 	}
 
 	OSSModelPackSchema = ModelPackSchema{
-		Name:             "oss",
-		Description:      "An experimental mix of the best open source models for coding. Supports up to 56k context, 8k per file. Works best with smaller projects and files. Includes reasoning.",
-		Planner:          getModelRoleConfig(ModelRolePlanner, "deepseek/r1-reasoning-visible"),
-		Coder:            Pointer(getModelRoleConfig(ModelRoleCoder, "deepseek/v3-0324")),
-		PlanSummary:      getModelRoleConfig(ModelRolePlanSummary, "deepseek/r1-reasoning-hidden"),
-		Builder:          getModelRoleConfig(ModelRoleBuilder, "deepseek/r1-reasoning-hidden"),
-		WholeFileBuilder: Pointer(getModelRoleConfig(ModelRoleWholeFileBuilder, "deepseek/r1-reasoning-hidden")),
-		Namer:            getModelRoleConfig(ModelRoleName, "qwen/qwen-2.5-coder-32b-instruct"),
-		CommitMsg:        getModelRoleConfig(ModelRoleCommitMsg, "qwen/qwen-2.5-coder-32b-instruct"),
-		ExecStatus:       getModelRoleConfig(ModelRoleExecStatus, "deepseek/r1-reasoning-hidden"),
+		Name:        "oss",
+		Description: "An experimental mix of the best open source models for coding. Supports up to 56k context, 8k per file. Works best with smaller projects and files. Includes reasoning.",
+		Planner:     getModelRoleConfig(ModelRolePlanner, "deepseek/r1-reasoning-visible"),
+		Coder:       Pointer(getModelRoleConfig(ModelRoleCoder, "deepseek/v3-0324")),
+		PlanSummary: getModelRoleConfig(ModelRolePlanSummary, "deepseek/r1-reasoning-hidden"),
+		Builder:     getModelRoleConfig(ModelRoleBuilder, "deepseek/r1-reasoning-hidden"),
+		WholeFileBuilder: Pointer(getModelRoleConfig(ModelRoleWholeFileBuilder,
+			"deepseek/r1-reasoning-hidden")),
+		Namer:      getModelRoleConfig(ModelRoleName, "qwen/qwen-2.5-coder-32b-instruct"),
+		CommitMsg:  getModelRoleConfig(ModelRoleCommitMsg, "qwen/qwen-2.5-coder-32b-instruct"),
+		ExecStatus: getModelRoleConfig(ModelRoleExecStatus, "deepseek/r1-reasoning-hidden"),
 	}
 
 	OpenAIPackSchema = ModelPackSchema{
-		Name:             "openai",
-		Description:      "OpenAI blend. Supports up to 1M context. Uses OpenAI's GPT-4.1 model for heavy lifting, GPT-4.1 Mini for lighter tasks.",
-		Planner:          getModelRoleConfig(ModelRolePlanner, "openai/gpt-4.1"),
-		PlanSummary:      getModelRoleConfig(ModelRolePlanSummary, "openai/o4-mini-low"),
-		Builder:          defaultBuilder,
-		WholeFileBuilder: Pointer(getModelRoleConfig(ModelRoleWholeFileBuilder, "openai/o4-mini-medium")),
-		Namer:            getModelRoleConfig(ModelRoleName, "openai/gpt-4.1-mini"),
-		CommitMsg:        getModelRoleConfig(ModelRoleCommitMsg, "openai/gpt-4.1-mini"),
-		ExecStatus:       getModelRoleConfig(ModelRoleExecStatus, "openai/o4-mini-low"),
+		Name:        "openai",
+		Description: "OpenAI blend. Supports up to 1M context. Uses OpenAI's GPT-4.1 model for heavy lifting, GPT-4.1 Mini for lighter tasks.",
+		Planner:     getModelRoleConfig(ModelRolePlanner, "openai/gpt-4.1"),
+		PlanSummary: getModelRoleConfig(ModelRolePlanSummary, "openai/o4-mini-low"),
+		Builder:     defaultBuilder,
+		WholeFileBuilder: Pointer(getModelRoleConfig(ModelRoleWholeFileBuilder,
+			"openai/o4-mini-medium")),
+		Namer:      getModelRoleConfig(ModelRoleName, "openai/gpt-4.1-mini"),
+		CommitMsg:  getModelRoleConfig(ModelRoleCommitMsg, "openai/gpt-4.1-mini"),
+		ExecStatus: getModelRoleConfig(ModelRoleExecStatus, "openai/o4-mini-low"),
 	}
 
 	AnthropicPackSchema = ModelPackSchema{
-		Name:             "anthropic",
-		Description:      "Anthropic blend. Supports up to 180k context. Uses Claude 3.5 Sonnet for heavy lifting, Claude 3 Haiku for lighter tasks.",
-		Planner:          getModelRoleConfig(ModelRolePlanner, "anthropic/claude-3.7-sonnet"),
-		Coder:            Pointer(getModelRoleConfig(ModelRoleCoder, "anthropic/claude-3.7-sonnet")),
-		PlanSummary:      getModelRoleConfig(ModelRolePlanSummary, "anthropic/claude-3.5-haiku"),
-		Builder:          getModelRoleConfig(ModelRoleBuilder, "anthropic/claude-3.7-sonnet"),
-		WholeFileBuilder: Pointer(getModelRoleConfig(ModelRoleWholeFileBuilder, "anthropic/claude-3.7-sonnet")),
-		Namer:            getModelRoleConfig(ModelRoleName, "anthropic/claude-3.5-haiku"),
-		CommitMsg:        getModelRoleConfig(ModelRoleCommitMsg, "anthropic/claude-3.5-haiku"),
-		ExecStatus:       getModelRoleConfig(ModelRoleExecStatus, "anthropic/claude-3.7-sonnet"),
+		Name:        "anthropic",
+		Description: "Anthropic blend. Supports up to 180k context. Uses Claude Sonnet 4 for heavy lifting, Claude 3 Haiku for lighter tasks.",
+		Planner:     getModelRoleConfig(ModelRolePlanner, "anthropic/claude-sonnet-4"),
+		Coder:       Pointer(getModelRoleConfig(ModelRoleCoder, "anthropic/claude-sonnet-4")),
+		PlanSummary: getModelRoleConfig(ModelRolePlanSummary, "anthropic/claude-3.5-haiku"),
+		Builder:     getModelRoleConfig(ModelRoleBuilder, "anthropic/claude-sonnet-4"),
+		WholeFileBuilder: Pointer(getModelRoleConfig(ModelRoleWholeFileBuilder,
+			"anthropic/claude-sonnet-4")),
+		Namer:      getModelRoleConfig(ModelRoleName, "anthropic/claude-3.5-haiku"),
+		CommitMsg:  getModelRoleConfig(ModelRoleCommitMsg, "anthropic/claude-3.5-haiku"),
+		ExecStatus: getModelRoleConfig(ModelRoleExecStatus, "anthropic/claude-sonnet-4"),
 	}
 
 	GeminiPreviewPackSchema = ModelPackSchema{
-		Name:             "gemini-preview",
-		Description:      "Uses Gemini 2.5 Pro Preview for planning and coding, default models for other roles. Supports up to 1M input context.",
-		Planner:          getModelRoleConfig(ModelRolePlanner, "google/gemini-2.5-pro-preview"),
-		Coder:            Pointer(getModelRoleConfig(ModelRoleCoder, "google/gemini-2.5-pro-preview")),
-		PlanSummary:      getModelRoleConfig(ModelRolePlanSummary, "openai/o4-mini-low"),
-		Builder:          defaultBuilder,
-		WholeFileBuilder: Pointer(getModelRoleConfig(ModelRoleWholeFileBuilder, "openai/o4-mini-medium")),
-		Namer:            getModelRoleConfig(ModelRoleName, "openai/gpt-4.1-mini"),
-		CommitMsg:        getModelRoleConfig(ModelRoleCommitMsg, "openai/gpt-4.1-mini"),
-		ExecStatus:       getModelRoleConfig(ModelRoleExecStatus, "openai/o4-mini-low"),
+		Name:        "gemini-preview",
+		Description: "Uses Gemini 2.5 Pro Preview for planning and coding, default models for other roles. Supports up to 1M input context.",
+		Planner:     getModelRoleConfig(ModelRolePlanner, "google/gemini-2.5-pro-preview"),
+		Coder:       Pointer(getModelRoleConfig(ModelRoleCoder, "google/gemini-2.5-pro-preview")),
+		PlanSummary: getModelRoleConfig(ModelRolePlanSummary, "openai/o4-mini-low"),
+		Builder:     defaultBuilder,
+		WholeFileBuilder: Pointer(getModelRoleConfig(ModelRoleWholeFileBuilder,
+			"openai/o4-mini-medium")),
+		Namer:      getModelRoleConfig(ModelRoleName, "openai/gpt-4.1-mini"),
+		CommitMsg:  getModelRoleConfig(ModelRoleCommitMsg, "openai/gpt-4.1-mini"),
+		ExecStatus: getModelRoleConfig(ModelRoleExecStatus, "openai/o4-mini-low"),
 	}
 
 	GeminiExperimentalPackSchema = ModelPackSchema{
-		Name:             "gemini-exp",
-		Description:      "Uses Gemini 2.5 Pro Experimental (free) for planning and coding, default models for other roles. Supports up to 1M input context.",
-		Planner:          getModelRoleConfig(ModelRolePlanner, "google/gemini-2.5-pro-exp"),
-		Coder:            Pointer(getModelRoleConfig(ModelRoleCoder, "google/gemini-2.5-pro-exp")),
-		PlanSummary:      getModelRoleConfig(ModelRolePlanSummary, "openai/o4-mini-low"),
-		Builder:          defaultBuilder,
-		WholeFileBuilder: Pointer(getModelRoleConfig(ModelRoleWholeFileBuilder, "openai/o4-mini-medium")),
-		Namer:            getModelRoleConfig(ModelRoleName, "openai/gpt-4.1-mini"),
-		CommitMsg:        getModelRoleConfig(ModelRoleCommitMsg, "openai/gpt-4.1-mini"),
-		ExecStatus:       getModelRoleConfig(ModelRoleExecStatus, "openai/o4-mini-low"),
+		Name:        "gemini-exp",
+		Description: "Uses Gemini 2.5 Pro Experimental (free) for planning and coding, default models for other roles. Supports up to 1M input context.",
+		Planner:     getModelRoleConfig(ModelRolePlanner, "google/gemini-2.5-pro-exp"),
+		Coder:       Pointer(getModelRoleConfig(ModelRoleCoder, "google/gemini-2.5-pro-exp")),
+		PlanSummary: getModelRoleConfig(ModelRolePlanSummary, "openai/o4-mini-low"),
+		Builder:     defaultBuilder,
+		WholeFileBuilder: Pointer(getModelRoleConfig(ModelRoleWholeFileBuilder,
+			"openai/o4-mini-medium")),
+		Namer:      getModelRoleConfig(ModelRoleName, "openai/gpt-4.1-mini"),
+		CommitMsg:  getModelRoleConfig(ModelRoleCommitMsg, "openai/gpt-4.1-mini"),
+		ExecStatus: getModelRoleConfig(ModelRoleExecStatus, "openai/o4-mini-low"),
 	}
 
 	R1PlannerPackSchema = ModelPackSchema{
-		Name:             "r1-planner",
-		Description:      "Uses DeepSeek R1 for planning, Qwen for light tasks, and default models for implementation. Supports up to 56k input context.",
-		Planner:          getModelRoleConfig(ModelRolePlanner, "deepseek/r1-reasoning-visible"),
-		Coder:            Pointer(getModelRoleConfig(ModelRoleCoder, "anthropic/claude-3.7-sonnet")),
-		PlanSummary:      getModelRoleConfig(ModelRolePlanSummary, "openai/o4-mini-low"),
-		Builder:          getModelRoleConfig(ModelRoleBuilder, "openai/o4-mini-medium"),
-		WholeFileBuilder: Pointer(getModelRoleConfig(ModelRoleWholeFileBuilder, "openai/o4-mini-low")),
-		Namer:            getModelRoleConfig(ModelRoleName, "openai/gpt-4.1-mini"),
-		CommitMsg:        getModelRoleConfig(ModelRoleCommitMsg, "openai/gpt-4.1-mini"),
-		ExecStatus:       getModelRoleConfig(ModelRoleExecStatus, "openai/o4-mini-medium"),
+		Name:        "r1-planner",
+		Description: "Uses DeepSeek R1 for planning, Qwen for light tasks, and default models for implementation. Supports up to 56k input context.",
+		Planner:     getModelRoleConfig(ModelRolePlanner, "deepseek/r1-reasoning-visible"),
+		Coder:       Pointer(getModelRoleConfig(ModelRoleCoder, "anthropic/claude-sonnet-4")),
+		PlanSummary: getModelRoleConfig(ModelRolePlanSummary, "openai/o4-mini-low"),
+		Builder:     getModelRoleConfig(ModelRoleBuilder, "openai/o4-mini-medium"),
+		WholeFileBuilder: Pointer(getModelRoleConfig(ModelRoleWholeFileBuilder,
+			"openai/o4-mini-low")),
+		Namer:      getModelRoleConfig(ModelRoleName, "openai/gpt-4.1-mini"),
+		CommitMsg:  getModelRoleConfig(ModelRoleCommitMsg, "openai/gpt-4.1-mini"),
+		ExecStatus: getModelRoleConfig(ModelRoleExecStatus, "openai/o4-mini-medium"),
 	}
 
 	PerplexityPlannerPackSchema = ModelPackSchema{
-		Name:             "perplexity-planner",
-		Description:      "Uses Perplexity Sonar for planning, Qwen for light tasks, and default models for implementation. Supports up to 97k input context.",
-		Planner:          getModelRoleConfig(ModelRolePlanner, "perplexity/sonar-reasoning-visible"),
-		Coder:            Pointer(getModelRoleConfig(ModelRoleCoder, "anthropic/claude-3.7-sonnet")),
-		PlanSummary:      getModelRoleConfig(ModelRolePlanSummary, "openai/o4-mini-low"),
-		Builder:          getModelRoleConfig(ModelRoleBuilder, "openai/o4-mini-medium"),
-		WholeFileBuilder: Pointer(getModelRoleConfig(ModelRoleWholeFileBuilder, "openai/o4-mini-low")),
-		Namer:            getModelRoleConfig(ModelRoleName, "openai/gpt-4.1-mini"),
-		CommitMsg:        getModelRoleConfig(ModelRoleCommitMsg, "openai/gpt-4.1-mini"),
-		ExecStatus:       getModelRoleConfig(ModelRoleExecStatus, "openai/o4-mini-medium"),
+		Name:        "perplexity-planner",
+		Description: "Uses Perplexity Sonar for planning, Qwen for light tasks, and default models for implementation. Supports up to 97k input context.",
+		Planner:     getModelRoleConfig(ModelRolePlanner, "perplexity/sonar-reasoning-visible"),
+		Coder:       Pointer(getModelRoleConfig(ModelRoleCoder, "anthropic/claude-sonnet-4")),
+		PlanSummary: getModelRoleConfig(ModelRolePlanSummary, "openai/o4-mini-low"),
+		Builder:     getModelRoleConfig(ModelRoleBuilder, "openai/o4-mini-medium"),
+		WholeFileBuilder: Pointer(getModelRoleConfig(ModelRoleWholeFileBuilder,
+			"openai/o4-mini-low")),
+		Namer:      getModelRoleConfig(ModelRoleName, "openai/gpt-4.1-mini"),
+		CommitMsg:  getModelRoleConfig(ModelRoleCommitMsg, "openai/gpt-4.1-mini"),
+		ExecStatus: getModelRoleConfig(ModelRoleExecStatus, "openai/o4-mini-medium"),
 	}
 
 	DailyDriverModelPack = DailyDriverPackSchema.ToModelPack()
@@ -483,7 +286,6 @@
 	R1PlannerModelPack = R1PlannerPackSchema.ToModelPack()
 	PerplexityPlannerModelPack = PerplexityPlannerPackSchema.ToModelPack()
 
-	// Preserve the old slices/vars
 	BuiltInModelPacks = []*ModelPack{
 		&DailyDriverModelPack,
 		&ReasoningModelPack,
@@ -499,5 +301,4 @@
 	}
 
 	DefaultModelPack = &DailyDriverModelPack
-
 }