--- conflicted
+++ resolved
@@ -51,868 +51,342 @@
 		ModelTag:    "openai/o3",
 		Publisher:   ModelPublisherOpenAI,
 		Description: "OpenAI o3",
-
-		BaseModelShared: BaseModelShared{
-			DefaultMaxConvoTokens:  15000,
-			MaxTokens:              200000,
-			MaxOutputTokens:        100000,
-			ReservedOutputTokens:   40000, // 25k for reasoning, 15k for output
-			ModelCompatibility:     FullCompatibility,
-			PreferredOutputFormat:  ModelOutputFormatXml,
-			SystemPromptDisabled:   true,
-			RoleParamsDisabled:     true,
-			ReasoningEffortEnabled: true,
-			StopDisabled:           true,
-		},
-
-		RequiresVariantOverrides: []string{
-			"ReasoningEffort",
-		},
-
-		Variants: []BaseModelConfigVariant{
-			{
-				VariantTag:  "high",
-				Description: "high",
-				Overrides: BaseModelShared{
-					ReasoningEffort: ReasoningEffortHigh,
-				},
-			},
-			{
-				VariantTag:  "medium",
-				Description: "medium",
-				Overrides: BaseModelShared{
-					ReasoningEffort: ReasoningEffortMedium,
-				},
-			},
-			{
-				VariantTag:  "low",
-				Description: "low",
-				Overrides: BaseModelShared{
-					ReasoningEffort: ReasoningEffortLow,
-				},
-			},
-		},
-
-		Providers: []BaseModelUsesProvider{
-			{
-				Provider:  ModelProviderOpenAI,
-				ModelName: "o3",
-			},
-			{
-				Provider:  ModelProviderAzureOpenAI,
-				ModelName: "azure/o3",
-			},
-			{
-				Provider:  ModelProviderOpenRouter,
-				ModelName: "openai/o3",
-			},
+		BaseModelShared: BaseModelShared{
+			DefaultMaxConvoTokens: 15000, MaxTokens: 200000, MaxOutputTokens: 100000,
+			ReservedOutputTokens: 40000, ModelCompatibility: FullCompatibility,
+			PreferredOutputFormat: ModelOutputFormatXml, SystemPromptDisabled: true,
+			RoleParamsDisabled: true, ReasoningEffortEnabled: true, StopDisabled: true,
+		},
+		RequiresVariantOverrides: []string{"ReasoningEffort"},
+		Variants: []BaseModelConfigVariant{
+			{VariantTag: "high", Description: "high", Overrides: BaseModelShared{ReasoningEffort: ReasoningEffortHigh}},
+			{VariantTag: "medium", Description: "medium", Overrides: BaseModelShared{ReasoningEffort: ReasoningEffortMedium}},
+			{VariantTag: "low", Description: "low", Overrides: BaseModelShared{ReasoningEffort: ReasoningEffortLow}},
+		},
+		Providers: []BaseModelUsesProvider{
+			{Provider: ModelProviderOpenAI, ModelName: "o3"},
+			{Provider: ModelProviderAzureOpenAI, ModelName: "azure/o3"},
+			{Provider: ModelProviderOpenRouter, ModelName: "openai/o3"},
 		},
 	},
 	{
 		ModelTag:    "openai/o4-mini",
 		Publisher:   ModelPublisherOpenAI,
 		Description: "OpenAI o4-mini",
-
-		BaseModelShared: BaseModelShared{
-			DefaultMaxConvoTokens:  10000,
-			MaxTokens:              200000,
-			MaxOutputTokens:        100000,
-			ReservedOutputTokens:   40000, // 25k for reasoning, 15k for output
-			ModelCompatibility:     FullCompatibility,
-			PreferredOutputFormat:  ModelOutputFormatToolCallJson,
-			SystemPromptDisabled:   true,
-			RoleParamsDisabled:     true,
-			ReasoningEffortEnabled: true,
-			ReasoningEffort:        ReasoningEffortHigh,
-			StopDisabled:           true,
-		},
-
-		RequiresVariantOverrides: []string{
-			"ReasoningEffort",
-		},
-
-		Variants: []BaseModelConfigVariant{
-			{
-				VariantTag:  "high",
-				Description: "high",
-				Overrides: BaseModelShared{
-					ReasoningEffort: ReasoningEffortHigh,
-				},
-			},
-			{
-				VariantTag:  "medium",
-				Description: "medium",
-				Overrides: BaseModelShared{
-					ReasoningEffort:      ReasoningEffortMedium,
-					ReservedOutputTokens: 30000, // 15k for reasoning, 15k for output
-				},
-			},
-			{
-				VariantTag:  "low",
-				Description: "low",
-				Overrides: BaseModelShared{
-					ReasoningEffort:      ReasoningEffortLow,
-					ReservedOutputTokens: 20000, // 5-10k for reasoning, 5-10k for output
-				},
-			},
-		},
-
-		Providers: []BaseModelUsesProvider{
-			{
-				Provider:  ModelProviderOpenAI,
-				ModelName: "o4-mini",
-			},
-			{
-				Provider:  ModelProviderAzureOpenAI,
-				ModelName: "azure/o4-mini",
-			},
-			{
-				Provider:  ModelProviderOpenRouter,
-				ModelName: "openai/o4-mini",
-			},
-		},
-	},
-
+		BaseModelShared: BaseModelShared{
+			DefaultMaxConvoTokens: 10000, MaxTokens: 200000, MaxOutputTokens: 100000,
+			ReservedOutputTokens: 40000, ModelCompatibility: FullCompatibility,
+			PreferredOutputFormat: ModelOutputFormatToolCallJson, SystemPromptDisabled: true,
+			RoleParamsDisabled: true, ReasoningEffortEnabled: true, ReasoningEffort: ReasoningEffortHigh,
+			StopDisabled: true,
+		},
+		RequiresVariantOverrides: []string{"ReasoningEffort"},
+		Variants: []BaseModelConfigVariant{
+			{VariantTag: "high", Description: "high", Overrides: BaseModelShared{ReasoningEffort: ReasoningEffortHigh}},
+			{VariantTag: "medium", Description: "medium", Overrides: BaseModelShared{ReasoningEffort: ReasoningEffortMedium, ReservedOutputTokens: 30000}},
+			{VariantTag: "low", Description: "low", Overrides: BaseModelShared{ReasoningEffort: ReasoningEffortLow, ReservedOutputTokens: 20000}},
+		},
+		Providers: []BaseModelUsesProvider{
+			{Provider: ModelProviderOpenAI, ModelName: "o4-mini"},
+			{Provider: ModelProviderAzureOpenAI, ModelName: "azure/o4-mini"},
+			{Provider: ModelProviderOpenRouter, ModelName: "openai/o4-mini"},
+		},
+	},
 	{
 		ModelTag:    "openai/gpt-4.1",
 		Publisher:   ModelPublisherOpenAI,
 		Description: "OpenAI gpt-4.1",
-
-		BaseModelShared: BaseModelShared{
-			DefaultMaxConvoTokens: 75000,
-			MaxTokens:             1047576,
-			MaxOutputTokens:       32768,
-			ReservedOutputTokens:  32768,
-			ModelCompatibility:    FullCompatibility,
-			PreferredOutputFormat: ModelOutputFormatToolCallJson,
-		},
-
-		Providers: []BaseModelUsesProvider{
-			{
-				Provider:  ModelProviderOpenAI,
-				ModelName: "gpt-4.1",
-			},
-			{
-				Provider:  ModelProviderAzureOpenAI,
-				ModelName: "azure/gpt-4.1",
-			},
-			{
-				Provider:  ModelProviderOpenRouter,
-				ModelName: "openai/gpt-4.1",
-			},
-		},
-	},
-
+		BaseModelShared: BaseModelShared{
+			DefaultMaxConvoTokens: 75000, MaxTokens: 1047576,
+			MaxOutputTokens: 32768, ReservedOutputTokens: 32768,
+			ModelCompatibility: FullCompatibility, PreferredOutputFormat: ModelOutputFormatToolCallJson,
+		},
+		Providers: []BaseModelUsesProvider{
+			{Provider: ModelProviderOpenAI, ModelName: "gpt-4.1"},
+			{Provider: ModelProviderAzureOpenAI, ModelName: "azure/gpt-4.1"},
+			{Provider: ModelProviderOpenRouter, ModelName: "openai/gpt-4.1"},
+		},
+	},
 	{
 		ModelTag:    "openai/gpt-4.1-mini",
 		Publisher:   ModelPublisherOpenAI,
 		Description: "OpenAI gpt-4.1-mini",
-
-		BaseModelShared: BaseModelShared{
-			DefaultMaxConvoTokens: 75000,
-			MaxTokens:             1047576,
-			MaxOutputTokens:       32768,
-			ReservedOutputTokens:  32768,
-			ModelCompatibility:    FullCompatibility,
-			PreferredOutputFormat: ModelOutputFormatToolCallJson,
-		},
-
-		Providers: []BaseModelUsesProvider{
-			{
-				Provider:  ModelProviderOpenAI,
-				ModelName: "gpt-4.1-mini",
-			},
-			{
-				Provider:  ModelProviderAzureOpenAI,
-				ModelName: "azure/gpt-4.1-mini",
-			},
-			{
-				Provider:  ModelProviderOpenRouter,
-				ModelName: "openai/gpt-4.1-mini",
-			},
-		},
-	},
-
+		BaseModelShared: BaseModelShared{
+			DefaultMaxConvoTokens: 75000, MaxTokens: 1047576,
+			MaxOutputTokens: 32768, ReservedOutputTokens: 32768,
+			ModelCompatibility: FullCompatibility, PreferredOutputFormat: ModelOutputFormatToolCallJson,
+		},
+		Providers: []BaseModelUsesProvider{
+			{Provider: ModelProviderOpenAI, ModelName: "gpt-4.1-mini"},
+			{Provider: ModelProviderAzureOpenAI, ModelName: "azure/gpt-4.1-mini"},
+			{Provider: ModelProviderOpenRouter, ModelName: "openai/gpt-4.1-mini"},
+		},
+	},
 	{
 		ModelTag:    "openai/gpt-4.1-nano",
 		Publisher:   ModelPublisherOpenAI,
 		Description: "OpenAI gpt-4.1-nano",
-
-		BaseModelShared: BaseModelShared{
-			DefaultMaxConvoTokens: 75000,
-			MaxTokens:             1047576,
-			MaxOutputTokens:       32768,
-			ReservedOutputTokens:  32768,
-			ModelCompatibility:    FullCompatibility,
-			PreferredOutputFormat: ModelOutputFormatToolCallJson,
-		},
-
-		Providers: []BaseModelUsesProvider{
-			{
-				Provider:  ModelProviderOpenAI,
-				ModelName: "gpt-4.1-nano",
-			},
-			{
-				Provider:  ModelProviderAzureOpenAI,
-				ModelName: "azure/gpt-4.1-nano",
-			},
-			{
-				Provider:  ModelProviderOpenRouter,
-				ModelName: "openai/gpt-4.1-nano",
-			},
-		},
-	},
-
+		BaseModelShared: BaseModelShared{
+			DefaultMaxConvoTokens: 75000, MaxTokens: 1047576,
+			MaxOutputTokens: 32768, ReservedOutputTokens: 32768,
+			ModelCompatibility: FullCompatibility, PreferredOutputFormat: ModelOutputFormatToolCallJson,
+		},
+		Providers: []BaseModelUsesProvider{
+			{Provider: ModelProviderOpenAI, ModelName: "gpt-4.1-nano"},
+			{Provider: ModelProviderAzureOpenAI, ModelName: "azure/gpt-4.1-nano"},
+			{Provider: ModelProviderOpenRouter, ModelName: "openai/gpt-4.1-nano"},
+		},
+	},
 	{
 		ModelTag:    "openai/o3-mini",
 		Publisher:   ModelPublisherOpenAI,
 		Description: "OpenAI o3-mini",
-
-		BaseModelShared: BaseModelShared{
-			DefaultMaxConvoTokens:  10000,
-			MaxTokens:              200000,
-			MaxOutputTokens:        100000,
-			ReservedOutputTokens:   40000, // 25k for reasoning, 15k for output
-			ModelCompatibility:     FullCompatibility,
-			PreferredOutputFormat:  ModelOutputFormatToolCallJson,
-			SystemPromptDisabled:   true,
-			RoleParamsDisabled:     true,
-			ReasoningEffortEnabled: true,
-			ReasoningEffort:        ReasoningEffortHigh,
-			StopDisabled:           true,
-		},
-
-		RequiresVariantOverrides: []string{
-			"ReasoningEffort",
-		},
-
-		Variants: []BaseModelConfigVariant{
-			{
-				VariantTag:  "high",
-				Description: "high",
-				Overrides: BaseModelShared{
-					ReasoningEffort: ReasoningEffortHigh,
-				},
-			},
-			{
-				VariantTag:  "medium",
-				Description: "medium",
-				Overrides: BaseModelShared{
-					ReasoningEffort:      ReasoningEffortMedium,
-					ReservedOutputTokens: 30000, // 15k for reasoning, 15k for output
-				},
-			},
-			{
-				VariantTag:  "low",
-				Description: "low",
-				Overrides: BaseModelShared{
-					ReasoningEffort:      ReasoningEffortLow,
-					ReservedOutputTokens: 20000, // 5-10k for reasoning, 5-10k for output
-				},
-			},
-		},
-
-		Providers: []BaseModelUsesProvider{
-			{
-				Provider:  ModelProviderOpenAI,
-				ModelName: "o3-mini",
-			},
-			{
-				Provider:  ModelProviderAzureOpenAI,
-				ModelName: "azure/o3-mini",
-			},
-			{
-				Provider:  ModelProviderOpenRouter,
-				ModelName: "openai/o3-mini",
-			},
-		},
-	},
-
+		BaseModelShared: BaseModelShared{
+			DefaultMaxConvoTokens: 10000, MaxTokens: 200000, MaxOutputTokens: 100000,
+			ReservedOutputTokens: 40000, ModelCompatibility: FullCompatibility,
+			PreferredOutputFormat: ModelOutputFormatToolCallJson, SystemPromptDisabled: true,
+			RoleParamsDisabled: true, ReasoningEffortEnabled: true, ReasoningEffort: ReasoningEffortHigh,
+			StopDisabled: true,
+		},
+		RequiresVariantOverrides: []string{"ReasoningEffort"},
+		Variants: []BaseModelConfigVariant{
+			{VariantTag: "high", Description: "high", Overrides: BaseModelShared{ReasoningEffort: ReasoningEffortHigh}},
+			{VariantTag: "medium", Description: "medium", Overrides: BaseModelShared{ReasoningEffort: ReasoningEffortMedium, ReservedOutputTokens: 30000}},
+			{VariantTag: "low", Description: "low", Overrides: BaseModelShared{ReasoningEffort: ReasoningEffortLow, ReservedOutputTokens: 20000}},
+		},
+		Providers: []BaseModelUsesProvider{
+			{Provider: ModelProviderOpenAI, ModelName: "o3-mini"},
+			{Provider: ModelProviderAzureOpenAI, ModelName: "azure/o3-mini"},
+			{Provider: ModelProviderOpenRouter, ModelName: "openai/o3-mini"},
+		},
+	},
 	{
 		ModelTag:    "anthropic/claude-opus-4",
 		Publisher:   ModelPublisherAnthropic,
 		Description: "Anthropic Claude Opus 4",
-
-		BaseModelShared: BaseModelShared{
-			DefaultMaxConvoTokens:       15000,
-			MaxTokens:                   200000,
-			MaxOutputTokens:             128000,
-			ReservedOutputTokens:        20000,
-			SupportsCacheControl:        true,
-			PreferredOutputFormat:       ModelOutputFormatXml,
-			SingleMessageNoSystemPrompt: true,
-			TokenEstimatePaddingPct:     0.10,
-		},
-
-		Variants: []BaseModelConfigVariant{
+		BaseModelShared: BaseModelShared{
+			DefaultMaxConvoTokens: 15000, MaxTokens: 200000, MaxOutputTokens: 128000,
+			ReservedOutputTokens: 20000, SupportsCacheControl: true,
+			PreferredOutputFormat: ModelOutputFormatXml, SingleMessageNoSystemPrompt: true,
+			TokenEstimatePaddingPct: 0.10,
+		},
+		Variants: []BaseModelConfigVariant{
+			{IsBaseVariant: true},
 			{
-				IsBaseVariant: true,
-			},
-			{
-				VariantTag:  "thinking",
-				Description: "thinking",
-				Overrides: BaseModelShared{
-					ReasoningBudget: AnthropicMaxReasoningBudget,
-				},
-
+				VariantTag: "thinking", Description: "thinking",
+				Overrides: BaseModelShared{ReasoningBudget: AnthropicMaxReasoningBudget},
 				Variants: []BaseModelConfigVariant{
-					{
-						VariantTag:  "visible",
-						Description: "visible",
-						Overrides: BaseModelShared{
-							IncludeReasoning: true,
-						},
-					},
-					{
-						VariantTag:  "hidden",
-						Description: "hidden",
-						Overrides: BaseModelShared{
-							IncludeReasoning: false,
-						},
-					},
+					{VariantTag: "visible", Description: "visible", Overrides: BaseModelShared{IncludeReasoning: true}},
+					{VariantTag: "hidden", Description: "hidden", Overrides: BaseModelShared{IncludeReasoning: false}},
 				},
 			},
 		},
-
-		Providers: []BaseModelUsesProvider{
-			{
-				Provider:  ModelProviderAnthropic,
-				ModelName: "anthropic/claude-opus-4-0",
-			},
-			{
-				Provider:  ModelProviderAmazonBedrock,
-				ModelName: "bedrock/anthropic.claude-opus-4-20250514-v1:0",
-			},
-			{
-				Provider:  ModelProviderGoogleVertex,
-				ModelName: "vertex_ai/claude-opus-4@20250514",
-			},
-			{
-				Provider:  ModelProviderOpenRouter,
-				ModelName: "anthropic/claude-opus-4",
-			},
-		},
-	},
-
+		Providers: []BaseModelUsesProvider{
+			{Provider: ModelProviderAnthropic, ModelName: "anthropic/claude-opus-4-0"},
+			{Provider: ModelProviderAmazonBedrock, ModelName: "bedrock/anthropic.claude-opus-4-20250514-v1:0"},
+			{Provider: ModelProviderGoogleVertex, ModelName: "vertex_ai/claude-opus-4@20250514"},
+			{Provider: ModelProviderOpenRouter, ModelName: "anthropic/claude-opus-4"},
+		},
+	},
 	{
 		ModelTag:    "anthropic/claude-sonnet-4",
 		Publisher:   ModelPublisherAnthropic,
 		Description: "Anthropic Claude Sonnet 4",
-
-		BaseModelShared: BaseModelShared{
-			DefaultMaxConvoTokens:       15000,
-			MaxTokens:                   200000,
-			MaxOutputTokens:             128000,
-			ReservedOutputTokens:        40000,
-			SupportsCacheControl:        true,
-			ApiKeyEnvVar:                ApiKeyByProvider[ModelProviderOpenRouter],
-			ModelCompatibility:          fullCompatibility,
-			BaseUrl:                     BaseUrlByProvider[ModelProviderOpenRouter],
-			PreferredModelOutputFormat:  ModelOutputFormatXml,
-			SingleMessageNoSystemPrompt: true,
-			TokenEstimatePaddingPct:     0.10,
-		},
-	},
-	{
-		Description:           "Anthropic Claude 4 Sonnet (thinking—includes reasoning) via OpenRouter",
-		DefaultMaxConvoTokens: 15000,
-		BaseModelConfig: BaseModelConfig{
-			Provider:                    ModelProviderOpenRouter,
-			ModelName:                   "anthropic/claude-sonnet-4",
-			ModelId:                     "anthropic/claude-sonnet-4:thinking",
-			MaxTokens:                   200000,
-			MaxOutputTokens:             128000,
-			ReservedOutputTokens:        40000,
-			SupportsCacheControl:        true,
-			ApiKeyEnvVar:                ApiKeyByProvider[ModelProviderOpenRouter],
-			ModelCompatibility:          fullCompatibility,
-			BaseUrl:                     BaseUrlByProvider[ModelProviderOpenRouter],
-			PreferredModelOutputFormat:  ModelOutputFormatXml,
-			SingleMessageNoSystemPrompt: true,
-			TokenEstimatePaddingPct:     0.10,
-			ReasoningBudgetEnabled:      true,
-			ReasoningBudget:             AnthropicMaxReasoningBudget,
-			IncludeReasoning:            true,
-		},
-	},
-	{
-		Description:           "Anthropic Claude 4 Sonnet (thinking-reasoning hidden) via OpenRouter",
-		DefaultMaxConvoTokens: 15000,
-		BaseModelConfig: BaseModelConfig{
-			Provider:                    ModelProviderOpenRouter,
-			ModelName:                   "anthropic/claude-sonnet-4",
-			ModelId:                     "anthropic/claude-sonnet-4:thinking-hidden",
-			MaxTokens:                   200000,
-			MaxOutputTokens:             128000,
-			ReservedOutputTokens:        20000,
-			SupportsCacheControl:        true,
-			PreferredOutputFormat:       ModelOutputFormatXml,
-			SingleMessageNoSystemPrompt: true,
-			TokenEstimatePaddingPct:     0.10,
-			ReasoningBudgetEnabled:      true,
-			ReasoningBudget:             AnthropicMaxReasoningBudget,
-			IncludeReasoning:            false,
-		},
-
-		Variants: []BaseModelConfigVariant{
+		BaseModelShared: BaseModelShared{
+			DefaultMaxConvoTokens: 15000, MaxTokens: 200000, MaxOutputTokens: 128000,
+			ReservedOutputTokens: 40000, SupportsCacheControl: true,
+			PreferredOutputFormat: ModelOutputFormatXml, SingleMessageNoSystemPrompt: true,
+			TokenEstimatePaddingPct: 0.10,
+		},
+		Variants: []BaseModelConfigVariant{
+			{IsBaseVariant: true},
 			{
-				IsBaseVariant: true,
-			},
-			{
-				VariantTag:  "thinking",
-				Description: "thinking",
-				Overrides: BaseModelShared{
-					ReasoningBudget: AnthropicMaxReasoningBudget,
-				},
-
+				VariantTag: "thinking", Description: "thinking",
+				Overrides: BaseModelShared{ReasoningBudget: AnthropicMaxReasoningBudget},
 				Variants: []BaseModelConfigVariant{
-					{
-						VariantTag:  "visible",
-						Description: "visible",
-						Overrides: BaseModelShared{
-							IncludeReasoning: true,
-						},
-					},
-					{
-						VariantTag:  "hidden",
-						Description: "hidden",
-						Overrides: BaseModelShared{
-							IncludeReasoning: false,
-						},
-					},
+					{VariantTag: "visible", Description: "visible", Overrides: BaseModelShared{IncludeReasoning: true}},
+					{VariantTag: "hidden", Description: "hidden", Overrides: BaseModelShared{IncludeReasoning: false}},
 				},
 			},
 		},
-
-		Providers: []BaseModelUsesProvider{
-			{
-				Provider:  ModelProviderAnthropic,
-				ModelName: "anthropic/claude-sonnet-4-0", // “-0” alias
-			},
-			{
-				Provider:  ModelProviderAmazonBedrock,
-				ModelName: "bedrock/anthropic.claude-sonnet-4-20250514-v1:0",
-			},
-			{
-				Provider:  ModelProviderGoogleVertex,
-				ModelName: "vertex_ai/claude-sonnet-4@20250514",
-			},
-			{
-				Provider:  ModelProviderOpenRouter,
-				ModelName: "anthropic/claude-sonnet-4",
-			},
-		},
-	},
-
+		Providers: []BaseModelUsesProvider{
+			{Provider: ModelProviderAnthropic, ModelName: "anthropic/claude-sonnet-4-0"},
+			{Provider: ModelProviderAmazonBedrock, ModelName: "bedrock/anthropic.claude-sonnet-4-20250514-v1:0"},
+			{Provider: ModelProviderGoogleVertex, ModelName: "vertex_ai/claude-sonnet-4@20250514"},
+			{Provider: ModelProviderOpenRouter, ModelName: "anthropic/claude-sonnet-4"},
+		},
+	},
 	{
 		ModelTag:    "anthropic/claude-3.7-sonnet",
 		Publisher:   ModelPublisherAnthropic,
 		Description: "Anthropic Claude 3.7 Sonnet",
-
-		BaseModelShared: BaseModelShared{
-			DefaultMaxConvoTokens:       15000,
-			MaxTokens:                   200000,
-			MaxOutputTokens:             128000,
-			ReservedOutputTokens:        20000,
-			SupportsCacheControl:        true,
-			PreferredOutputFormat:       ModelOutputFormatXml,
-			SingleMessageNoSystemPrompt: true,
-			TokenEstimatePaddingPct:     0.10,
-		},
-
-		Variants: []BaseModelConfigVariant{
+		BaseModelShared: BaseModelShared{
+			DefaultMaxConvoTokens: 15000, MaxTokens: 200000, MaxOutputTokens: 128000,
+			ReservedOutputTokens: 20000, SupportsCacheControl: true,
+			PreferredOutputFormat: ModelOutputFormatXml, SingleMessageNoSystemPrompt: true,
+			TokenEstimatePaddingPct: 0.10,
+		},
+		Variants: []BaseModelConfigVariant{
+			{IsBaseVariant: true},
 			{
-				IsBaseVariant: true,
-			},
-			{
-				VariantTag:  "thinking",
-				Description: "thinking",
-				Overrides: BaseModelShared{
-					ReasoningBudget: AnthropicMaxReasoningBudget,
-				},
-
+				VariantTag: "thinking", Description: "thinking",
+				Overrides: BaseModelShared{ReasoningBudget: AnthropicMaxReasoningBudget},
 				Variants: []BaseModelConfigVariant{
-					{
-						VariantTag:  "visible",
-						Description: "visible",
-						Overrides: BaseModelShared{
-							IncludeReasoning: true,
-						},
-					},
-					{
-						VariantTag:  "hidden",
-						Description: "hidden",
-						Overrides: BaseModelShared{
-							IncludeReasoning: false,
-						},
-					},
+					{VariantTag: "visible", Description: "visible", Overrides: BaseModelShared{IncludeReasoning: true}},
+					{VariantTag: "hidden", Description: "hidden", Overrides: BaseModelShared{IncludeReasoning: false}},
 				},
 			},
 		},
-
-		Providers: []BaseModelUsesProvider{
-			{
-				Provider:  ModelProviderAnthropic,
-				ModelName: "anthropic/claude-3-7-sonnet-latest",
-			},
-			{
-				Provider:  ModelProviderAmazonBedrock,
-				ModelName: "bedrock/anthropic.claude-3-7-sonnet-20250219-v1:0",
-			},
-			{
-				Provider:  ModelProviderGoogleVertex,
-				ModelName: "vertex_ai/claude-3-7-sonnet@20250219",
-			},
-			{
-				Provider:  ModelProviderOpenRouter,
-				ModelName: "anthropic/claude-3.7-sonnet",
-			},
-		},
-	},
-
+		Providers: []BaseModelUsesProvider{
+			{Provider: ModelProviderAnthropic, ModelName: "anthropic/claude-3-7-sonnet-latest"},
+			{Provider: ModelProviderAmazonBedrock, ModelName: "bedrock/anthropic.claude-3-7-sonnet-20250219-v1:0"},
+			{Provider: ModelProviderGoogleVertex, ModelName: "vertex_ai/claude-3-7-sonnet@20250219"},
+			{Provider: ModelProviderOpenRouter, ModelName: "anthropic/claude-3.7-sonnet"},
+		},
+	},
 	{
 		ModelTag:    "anthropic/claude-3.5-sonnet",
 		Publisher:   ModelPublisherAnthropic,
 		Description: "Anthropic Claude 3.5 Sonnet",
-
-		BaseModelShared: BaseModelShared{
-			DefaultMaxConvoTokens:       15000,
-			MaxTokens:                   200000,
-			MaxOutputTokens:             128000,
-			ReservedOutputTokens:        20000,
-			SupportsCacheControl:        true,
-			PreferredOutputFormat:       ModelOutputFormatXml,
-			SingleMessageNoSystemPrompt: true,
-			TokenEstimatePaddingPct:     0.10,
-		},
-
-		Providers: []BaseModelUsesProvider{
-			{
-				Provider:  ModelProviderAnthropic,
-				ModelName: "anthropic/claude-3-5-sonnet-latest",
-			},
-			{
-				Provider:  ModelProviderGoogleVertex,
-				ModelName: "vertex_ai/claude-3-5-sonnet@20240620",
-			},
-			{
-				Provider:  ModelProviderAmazonBedrock,
-				ModelName: "bedrock/anthropic.claude-3-5-sonnet-20241022-v2:0",
-			},
-			{
-				Provider:  ModelProviderOpenRouter,
-				ModelName: "anthropic/claude-3.5-sonnet",
-			},
-		},
-	},
-
+		BaseModelShared: BaseModelShared{
+			DefaultMaxConvoTokens: 15000, MaxTokens: 200000, MaxOutputTokens: 128000,
+			ReservedOutputTokens: 20000, SupportsCacheControl: true,
+			PreferredOutputFormat: ModelOutputFormatXml, SingleMessageNoSystemPrompt: true,
+			TokenEstimatePaddingPct: 0.10,
+		},
+		Providers: []BaseModelUsesProvider{
+			{Provider: ModelProviderAnthropic, ModelName: "anthropic/claude-3-5-sonnet-latest"},
+			{Provider: ModelProviderGoogleVertex, ModelName: "vertex_ai/claude-3-5-sonnet@20240620"},
+			{Provider: ModelProviderAmazonBedrock, ModelName: "bedrock/anthropic.claude-3-5-sonnet-20241022-v2:0"},
+			{Provider: ModelProviderOpenRouter, ModelName: "anthropic/claude-3.5-sonnet"},
+		},
+	},
 	{
 		ModelTag:    "anthropic/claude-3.5-haiku",
 		Publisher:   ModelPublisherAnthropic,
 		Description: "Anthropic Claude 3.5 Haiku",
-
-		BaseModelShared: BaseModelShared{
-			DefaultMaxConvoTokens:       15000,
-			MaxTokens:                   200000,
-			MaxOutputTokens:             8192,
-			ReservedOutputTokens:        8192,
-			SupportsCacheControl:        true,
-			PreferredOutputFormat:       ModelOutputFormatXml,
-			SingleMessageNoSystemPrompt: true,
-			TokenEstimatePaddingPct:     0.10,
-		},
-
-		Providers: []BaseModelUsesProvider{
-			{
-				Provider:  ModelProviderAnthropic,
-				ModelName: "anthropic/claude-3-5-haiku-latest",
-			},
-			{
-				Provider:  ModelProviderGoogleVertex,
-				ModelName: "vertex_ai/claude-3-5-haiku@20241022",
-			},
-			{
-				Provider:  ModelProviderAmazonBedrock,
-				ModelName: "bedrock/anthropic.claude-3-5-haiku-20241022-v1:0",
-			},
-			{
-				Provider:  ModelProviderOpenRouter,
-				ModelName: "anthropic/claude-3.5-haiku",
-			},
-		},
-	},
-
+		BaseModelShared: BaseModelShared{
+			DefaultMaxConvoTokens: 15000, MaxTokens: 200000, MaxOutputTokens: 8192,
+			ReservedOutputTokens: 8192, SupportsCacheControl: true,
+			PreferredOutputFormat: ModelOutputFormatXml, SingleMessageNoSystemPrompt: true,
+			TokenEstimatePaddingPct: 0.10,
+		},
+		Providers: []BaseModelUsesProvider{
+			{Provider: ModelProviderAnthropic, ModelName: "anthropic/claude-3-5-haiku-latest"},
+			{Provider: ModelProviderGoogleVertex, ModelName: "vertex_ai/claude-3-5-haiku@20241022"},
+			{Provider: ModelProviderAmazonBedrock, ModelName: "bedrock/anthropic.claude-3-5-haiku-20241022-v1:0"},
+			{Provider: ModelProviderOpenRouter, ModelName: "anthropic/claude-3.5-haiku"},
+		},
+	},
 	{
 		ModelTag:    "google/gemini-pro-1.5",
 		Publisher:   ModelPublisherGoogle,
 		Description: "Google Gemini 1.5 Pro",
-
-		BaseModelShared: BaseModelShared{
-			DefaultMaxConvoTokens: 75000,
-			MaxTokens:             2000000,
-			MaxOutputTokens:       8192,
-			ReservedOutputTokens:  8192,
-			// SupportsCacheControl:       true, // gemini now uses implicit caching
-			PreferredOutputFormat: ModelOutputFormatXml,
-		},
-
-		Providers: []BaseModelUsesProvider{
-			{
-				Provider:  ModelProviderGoogleAIStudio,
-				ModelName: "gemini/gemini-1.5-pro",
-			},
-			{
-				Provider:  ModelProviderGoogleVertex,
-				ModelName: "vertex_ai/gemini-1.5-pro-latest",
-			},
-			{
-				Provider:  ModelProviderOpenRouter,
-				ModelName: "google/gemini-pro-1.5",
-			},
+		BaseModelShared: BaseModelShared{
+			DefaultMaxConvoTokens: 75000, MaxTokens: 2000000,
+			MaxOutputTokens: 8192, ReservedOutputTokens: 8192,
+			PreferredOutputFormat: ModelOutputFormatXml,
+		},
+		Providers: []BaseModelUsesProvider{
+			{Provider: ModelProviderGoogleAIStudio, ModelName: "gemini/gemini-1.5-pro"},
+			{Provider: ModelProviderGoogleVertex, ModelName: "vertex_ai/gemini-1.5-pro-latest"},
+			{Provider: ModelProviderOpenRouter, ModelName: "google/gemini-pro-1.5"},
 		},
 	},
 	{
 		ModelTag:    "google/gemini-2.5-pro-preview",
 		Publisher:   ModelPublisherGoogle,
 		Description: "Google Gemini 2.5 Pro (Preview)",
-
-		BaseModelShared: BaseModelShared{
-			DefaultMaxConvoTokens: 75000,
-			MaxTokens:             1048576,
-			MaxOutputTokens:       65535,
-			ReservedOutputTokens:  65535,
-			// SupportsCacheControl:       true, // gemini now uses implicit caching
-			PreferredOutputFormat: ModelOutputFormatXml,
-		},
-
-<<<<<<< HEAD
-		Providers: []BaseModelUsesProvider{
-			{
-				Provider:  ModelProviderGoogleAIStudio,
-				ModelName: "gemini/gemini-2.5-pro-preview-05-06",
-			},
-			{
-				Provider:  ModelProviderGoogleVertex,
-				ModelName: "vertex_ai/gemini-2.5-pro-preview-05-06",
-			},
-			{
-				Provider:  ModelProviderOpenRouter,
-				ModelName: "google/gemini-2.5-pro-preview",
-			},
-=======
-	{
-		Description:           "Google Gemini Flash 2.5 Preview (thinking-includes reasoning) via OpenRouter",
-		DefaultMaxConvoTokens: 75000,
-		BaseModelConfig: BaseModelConfig{
-			Provider:                   ModelProviderOpenRouter,
-			ModelName:                  "google/gemini-2.5-flash-preview-05-20:thinking",
-			ModelId:                    "google/gemini-2.5-flash-preview-05-20:thinking",
-			MaxTokens:                  1048576,
-			MaxOutputTokens:            65535,
-			ReservedOutputTokens:       65535,
-			ApiKeyEnvVar:               ApiKeyByProvider[ModelProviderOpenRouter],
-			ModelCompatibility:         fullCompatibility,
-			BaseUrl:                    BaseUrlByProvider[ModelProviderOpenRouter],
-			PreferredModelOutputFormat: ModelOutputFormatXml,
-			SupportsCacheControl:       true,
-			ReasoningBudgetEnabled:     true,
-			ReasoningBudget:            GoogleMaxReasoningBudget,
-			IncludeReasoning:           true,
-		},
-	},
-
-	{
-		Description:           "Google Gemini Flash 2.5 Preview (thinking-reasoning hidden) via OpenRouter",
-		DefaultMaxConvoTokens: 75000,
-		BaseModelConfig: BaseModelConfig{
-			Provider:                   ModelProviderOpenRouter,
-			ModelName:                  "google/gemini-2.5-flash-preview-05-20:thinking",
-			ModelId:                    "google/gemini-2.5-flash-preview-05-20:thinking-hidden",
-			MaxTokens:                  1048576,
-			MaxOutputTokens:            65535,
-			ReservedOutputTokens:       65535,
-			ApiKeyEnvVar:               ApiKeyByProvider[ModelProviderOpenRouter],
-			ModelCompatibility:         fullCompatibility,
-			BaseUrl:                    BaseUrlByProvider[ModelProviderOpenRouter],
-			PreferredModelOutputFormat: ModelOutputFormatXml,
-			SupportsCacheControl:       true,
-			ReasoningBudgetEnabled:     true,
-			ReasoningBudget:            GoogleMaxReasoningBudget,
-			IncludeReasoning:           false,
->>>>>>> 88582dfc
+		BaseModelShared: BaseModelShared{
+			DefaultMaxConvoTokens: 75000, MaxTokens: 1048576,
+			MaxOutputTokens: 65535, ReservedOutputTokens: 65535,
+			PreferredOutputFormat: ModelOutputFormatXml,
+		},
+		Providers: []BaseModelUsesProvider{
+			{Provider: ModelProviderGoogleAIStudio, ModelName: "gemini/gemini-2.5-pro-preview-05-06"},
+			{Provider: ModelProviderGoogleVertex, ModelName: "vertex_ai/gemini-2.5-pro-preview-05-06"},
+			{Provider: ModelProviderOpenRouter, ModelName: "google/gemini-2.5-pro-preview"},
 		},
 	},
 	{
 		ModelTag:    "google/gemini-2.5-pro-exp",
 		Publisher:   ModelPublisherGoogle,
 		Description: "Google Gemini 2.5 Pro (Experimental)",
-
-		BaseModelShared: BaseModelShared{
-			DefaultMaxConvoTokens: 75000,
-			MaxTokens:             1048576,
-			MaxOutputTokens:       65535,
-			ReservedOutputTokens:  65535,
-			PreferredOutputFormat: ModelOutputFormatXml,
-		},
-
-		Providers: []BaseModelUsesProvider{
-			{
-				Provider:  ModelProviderGoogleAIStudio,
-				ModelName: "gemini/gemini-2.5-pro-exp-03-25",
-			},
-			{
-				Provider:  ModelProviderGoogleVertex,
-				ModelName: "vertex_ai/gemini-2.5-pro-exp-03-25",
-			},
-			{
-				Provider:  ModelProviderOpenRouter,
-				ModelName: "google/gemini-2.5-pro-exp-03-25",
-			},
+		BaseModelShared: BaseModelShared{
+			DefaultMaxConvoTokens: 75000, MaxTokens: 1048576,
+			MaxOutputTokens: 65535, ReservedOutputTokens: 65535,
+			PreferredOutputFormat: ModelOutputFormatXml,
+		},
+		Providers: []BaseModelUsesProvider{
+			{Provider: ModelProviderGoogleAIStudio, ModelName: "gemini/gemini-2.5-pro-exp-03-25"},
+			{Provider: ModelProviderGoogleVertex, ModelName: "vertex_ai/gemini-2.5-pro-exp-03-25"},
+			{Provider: ModelProviderOpenRouter, ModelName: "google/gemini-2.5-pro-exp-03-25"},
 		},
 	},
 	{
 		ModelTag:    "google/gemini-2.5-flash-preview",
 		Publisher:   ModelPublisherGoogle,
 		Description: "Google Gemini 2.5 Flash (Preview)",
-
-		BaseModelShared: BaseModelShared{
-			DefaultMaxConvoTokens: 75000,
-
-			MaxTokens:            1048576,
-			MaxOutputTokens:      65535,
-			ReservedOutputTokens: 65535,
-			// SupportsCacheControl:       true, // gemini now uses implicit caching
-			PreferredOutputFormat: ModelOutputFormatXml,
-		},
-
-		Variants: []BaseModelConfigVariant{
-			{
-				IsBaseVariant: true,
-			},
-			{
-				VariantTag:  "thinking",
-				Description: "thinking",
-				Overrides: BaseModelShared{
-					IncludeReasoning: true,
-				},
-			},
-		},
-
-		Providers: []BaseModelUsesProvider{
-			{
-				Provider:  ModelProviderGoogleAIStudio,
-				ModelName: "gemini/gemini-2.5-flash-preview-05-20",
-			},
-			{
-				Provider:  ModelProviderGoogleVertex,
-				ModelName: "vertex_ai/gemini-2.5-flash-preview-05-20",
-			},
-			{
-				Provider:  ModelProviderOpenRouter,
-				ModelName: "google/gemini-2.5-flash-preview-05-20",
-			},
-		},
-	},
-
+		BaseModelShared: BaseModelShared{
+			DefaultMaxConvoTokens: 75000, MaxTokens: 1048576,
+			MaxOutputTokens: 65535, ReservedOutputTokens: 65535,
+			PreferredOutputFormat: ModelOutputFormatXml,
+		},
+		Variants: []BaseModelConfigVariant{
+			{IsBaseVariant: true},
+			{VariantTag: "thinking", Description: "thinking", Overrides: BaseModelShared{IncludeReasoning: true}},
+		},
+		Providers: []BaseModelUsesProvider{
+			{Provider: ModelProviderGoogleAIStudio, ModelName: "gemini/gemini-2.5-flash-preview-05-20"},
+			{Provider: ModelProviderGoogleVertex, ModelName: "vertex_ai/gemini-2.5-flash-preview-05-20"},
+			{Provider: ModelProviderOpenRouter, ModelName: "google/gemini-2.5-flash-preview-05-20"},
+		},
+	},
 	{
 		ModelTag:    "deepseek/v3-0324",
 		Publisher:   ModelPublisherDeepSeek,
 		Description: "DeepSeek V3 (0324)",
-
-		BaseModelShared: BaseModelShared{
-			DefaultMaxConvoTokens: 7500,
-
-			MaxTokens:             64000,
-			MaxOutputTokens:       8192,
-			ReservedOutputTokens:  8192,
-			PreferredOutputFormat: ModelOutputFormatXml,
-		},
-
-		Providers: []BaseModelUsesProvider{
-			{
-				Provider:  ModelProviderDeepSeek,
-				ModelName: "deepseek/deepseek-chat",
-			},
-			{
-				Provider:  ModelProviderOpenRouter,
-				ModelName: "deepseek/deepseek-chat-v3-0324",
-			},
+		BaseModelShared: BaseModelShared{
+			DefaultMaxConvoTokens: 7500, MaxTokens: 64000,
+			MaxOutputTokens: 8192, ReservedOutputTokens: 8192,
+			PreferredOutputFormat: ModelOutputFormatXml,
+		},
+		Providers: []BaseModelUsesProvider{
+			{Provider: ModelProviderDeepSeek, ModelName: "deepseek/deepseek-chat"},
+			{Provider: ModelProviderOpenRouter, ModelName: "deepseek/deepseek-chat-v3-0324"},
 		},
 	},
 	{
 		ModelTag:    "deepseek/r1",
 		Publisher:   ModelPublisherDeepSeek,
 		Description: "DeepSeek R1",
-
-		BaseModelShared: BaseModelShared{
-			DefaultMaxConvoTokens: 7500,
-
-			MaxTokens:             64000,
-			MaxOutputTokens:       8192,
-			ReservedOutputTokens:  8192,
-			PreferredOutputFormat: ModelOutputFormatXml,
-		},
-
-		Variants: []BaseModelConfigVariant{
-			{
-				VariantTag:  "reasoning-visible",
-				Description: "(reasoning visible)",
-				Overrides: BaseModelShared{
-					IncludeReasoning: true,
-				},
-			},
-			{
-				VariantTag:  "reasoning-hidden",
-				Description: "(reasoning hidden)",
-				Overrides: BaseModelShared{
-					IncludeReasoning: false,
-				},
-			},
-		},
-
-		Providers: []BaseModelUsesProvider{
-			{
-				Provider:  ModelProviderDeepSeek,
-				ModelName: "deepseek/deepseek-reasoner",
-			},
-			{
-				Provider:  ModelProviderOpenRouter,
-				ModelName: "deepseek/deepseek-r1",
-			},
-		},
-	},
-
+		BaseModelShared: BaseModelShared{
+			DefaultMaxConvoTokens: 7500, MaxTokens: 64000,
+			MaxOutputTokens: 8192, ReservedOutputTokens: 8192,
+			PreferredOutputFormat: ModelOutputFormatXml,
+		},
+		Variants: []BaseModelConfigVariant{
+			{VariantTag: "reasoning-visible", Description: "(reasoning visible)", Overrides: BaseModelShared{IncludeReasoning: true}},
+			{VariantTag: "reasoning-hidden", Description: "(reasoning hidden)", Overrides: BaseModelShared{IncludeReasoning: false}},
+		},
+		Providers: []BaseModelUsesProvider{
+			{Provider: ModelProviderDeepSeek, ModelName: "deepseek/deepseek-reasoner"},
+			{Provider: ModelProviderOpenRouter, ModelName: "deepseek/deepseek-r1"},
+		},
+	},
 	{
 		ModelTag:    "perplexity/r1-1776",
 		Publisher:   ModelPublisherPerplexity,
 		Description: "Perplexity R1-1776",
-
-		BaseModelShared: BaseModelShared{
-			DefaultMaxConvoTokens: 7500,
-
-			MaxTokens:             128000,
-			MaxOutputTokens:       128000,
-			ReservedOutputTokens:  30000,
-			PreferredOutputFormat: ModelOutputFormatXml,
-		},
-
-		Variants: []BaseModelConfigVariant{
-			{
-				VariantTag:  "reasoning-visible",
-				Description: "(reasoning visible)",
-				Overrides: BaseModelShared{
-					IncludeReasoning: true,
-				},
-			},
-			{
-				VariantTag:  "reasoning-hidden",
-				Description: "(reasoning hidden)",
-				Overrides: BaseModelShared{
-					IncludeReasoning: false,
-				},
-			},
-		},
-
+		BaseModelShared: BaseModelShared{
+			DefaultMaxConvoTokens: 7500, MaxTokens: 128000,
+			MaxOutputTokens: 128000, ReservedOutputTokens: 30000,
+			PreferredOutputFormat: ModelOutputFormatXml,
+		},
+		Variants: []BaseModelConfigVariant{
+			{VariantTag: "reasoning-visible", Description: "(reasoning visible)", Overrides: BaseModelShared{IncludeReasoning: true}},
+			{VariantTag: "reasoning-hidden", Description: "(reasoning hidden)", Overrides: BaseModelShared{IncludeReasoning: false}},
+		},
 		Providers: []BaseModelUsesProvider{
 			{Provider: ModelProviderPerplexity, ModelName: "r1-1776-online"},
 			{Provider: ModelProviderOpenRouter, ModelName: "perplexity/r1-1776"},
@@ -920,94 +394,57 @@
 	},
 	{
 		ModelTag:    "perplexity/sonar-reasoning",
+		Publisher:   ModelPublisherPerplexity,
 		Description: "Perplexity Sonar Reasoning",
-		Publisher:   ModelPublisherPerplexity,
-
-		BaseModelShared: BaseModelShared{
-			DefaultMaxConvoTokens: 7500,
-
-			MaxTokens:             127000,
-			MaxOutputTokens:       127000,
-			ReservedOutputTokens:  30000,
-			PreferredOutputFormat: ModelOutputFormatXml,
-		},
-
-		Variants: []BaseModelConfigVariant{
-			{
-				VariantTag:  "visible",
-				Description: "(reasoning visible)",
-				Overrides: BaseModelShared{
-					IncludeReasoning: true,
-				},
-			},
-			{
-				VariantTag:  "hidden",
-				Description: "(reasoning hidden)",
-				Overrides: BaseModelShared{
-					IncludeReasoning: false,
-				},
-			},
-		},
-
+		BaseModelShared: BaseModelShared{
+			DefaultMaxConvoTokens: 7500, MaxTokens: 127000,
+			MaxOutputTokens: 127000, ReservedOutputTokens: 30000,
+			PreferredOutputFormat: ModelOutputFormatXml,
+		},
+		Variants: []BaseModelConfigVariant{
+			{VariantTag: "visible", Description: "(reasoning visible)", Overrides: BaseModelShared{IncludeReasoning: true}},
+			{VariantTag: "hidden", Description: "(reasoning hidden)", Overrides: BaseModelShared{IncludeReasoning: false}},
+		},
 		Providers: []BaseModelUsesProvider{
 			{Provider: ModelProviderPerplexity, ModelName: "sonar-reasoning-online"},
 			{Provider: ModelProviderOpenRouter, ModelName: "perplexity/sonar-reasoning"},
 		},
 	},
-
 	{
 		ModelTag:    "qwen/qwen-2.5-coder-32b-instruct",
 		Publisher:   ModelPublisherQwen,
 		Description: "Qwen 2.5 Coder 32B (Instruct)",
-
-		BaseModelShared: BaseModelShared{
-			DefaultMaxConvoTokens: 10000,
-
-			MaxTokens:             128000,
-			MaxOutputTokens:       8192,
-			ReservedOutputTokens:  8192,
-			PreferredOutputFormat: ModelOutputFormatXml,
-		},
-
+		BaseModelShared: BaseModelShared{
+			DefaultMaxConvoTokens: 10000, MaxTokens: 128000,
+			MaxOutputTokens: 8192, ReservedOutputTokens: 8192,
+			PreferredOutputFormat: ModelOutputFormatXml,
+		},
 		Providers: []BaseModelUsesProvider{
 			{Provider: ModelProviderOpenRouter, ModelName: "qwen/qwen-2.5-coder-32b-instruct"},
 		},
 	},
-
 	{
 		ModelTag:    "qwen/qwen3-32b",
 		Publisher:   ModelPublisherQwen,
 		Description: "Qwen 3-32B (Experimental)",
-
-		BaseModelShared: BaseModelShared{
-			DefaultMaxConvoTokens: 15000,
-			MaxTokens:             128000,
-			MaxOutputTokens:       16384,
-			ReservedOutputTokens:  16384,
-			PreferredOutputFormat: ModelOutputFormatXml,
-			// leave IncludeReasoning unset – Qwen3 has its own “thinking” mode but OR
-			// exposes it via a special prompt key, not a flag
-		},
-
-		Providers: []BaseModelUsesProvider{
-			{Provider: ModelProviderOpenRouter, ModelName: "qwen/qwen3-32b-a3b"}, // OR cloud
-			// optional local provider once you wire up Ollama or HF Inference
-			// {Provider: ModelProviderOllama,    ModelName: "qwen3-32b"},
+		BaseModelShared: BaseModelShared{
+			DefaultMaxConvoTokens: 15000, MaxTokens: 128000,
+			MaxOutputTokens: 16384, ReservedOutputTokens: 16384,
+			PreferredOutputFormat: ModelOutputFormatXml,
+		},
+		Providers: []BaseModelUsesProvider{
+			{Provider: ModelProviderOpenRouter, ModelName: "qwen/qwen3-32b-a3b"},
 		},
 	},
 	{
 		ModelTag:    "qwen/qwen3-8b",
 		Publisher:   ModelPublisherQwen,
 		Description: "Qwen 3-8B (Experimental)",
-
-		BaseModelShared: BaseModelShared{
-			DefaultMaxConvoTokens: 7500,
-			MaxTokens:             32768,
-			MaxOutputTokens:       8192,
-			ReservedOutputTokens:  8192,
-			PreferredOutputFormat: ModelOutputFormatXml,
-		},
-
+		BaseModelShared: BaseModelShared{
+			DefaultMaxConvoTokens: 7500, MaxTokens: 32768,
+			MaxOutputTokens: 8192, ReservedOutputTokens: 8192,
+			PreferredOutputFormat: ModelOutputFormatXml,
+		},
 		Providers: []BaseModelUsesProvider{
 			{Provider: ModelProviderOpenRouter, ModelName: "qwen/qwen3-8b-04-28"},
 		},
